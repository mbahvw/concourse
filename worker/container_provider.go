--- conflicted
+++ resolved
@@ -130,23 +130,7 @@
 		source atc.Source,
 	) (Container, error)
 
-<<<<<<< HEAD
-	FindOrCreateResourceTypeCheckContainer(
-		logger lager.Logger,
-		cancel <-chan os.Signal,
-		delegate ImageFetchingDelegate,
-		id Identifier,
-		metadata Metadata,
-		spec ContainerSpec,
-		resourceTypes atc.ResourceTypes,
-		resourceTypeName string,
-		source atc.Source,
-	) (Container, error)
-
 	CreateResourceGetContainer(
-=======
-	FindOrCreateResourceGetContainer(
->>>>>>> 354ec7ae
 		logger lager.Logger,
 		resourceUser dbng.ResourceUser,
 		cancel <-chan os.Signal,
@@ -291,7 +275,7 @@
 	)
 }
 
-func (p *containerProvider) FindOrCreateResourceGetContainer(
+func (p *containerProvider) CreateResourceGetContainer(
 	logger lager.Logger,
 	resourceUser dbng.ResourceUser,
 	cancel <-chan os.Signal,
@@ -323,99 +307,7 @@
 
 	return p.findOrCreateContainer(
 		logger,
-<<<<<<< HEAD
-		cancel,
-		delegate,
-		id,
-		metadata,
-		spec,
-		resourceTypes,
-		map[string]string{},
-		func() (dbng.CreatingContainer, dbng.CreatedContainer, error) {
-			return p.dbTeamFactory.GetByID(spec.TeamID).FindResourceCheckContainer(
-				p.worker.Name(),
-				resourceConfig,
-			)
-		},
-		func() (dbng.CreatingContainer, error) {
-			return p.dbTeamFactory.GetByID(spec.TeamID).CreateResourceCheckContainer(
-				p.worker.Name(),
-				resourceConfig,
-			)
-		},
-	)
-}
-
-func (p *containerProvider) CreateResourceGetContainer(
-	logger lager.Logger,
-	cancel <-chan os.Signal,
-	delegate ImageFetchingDelegate,
-	id Identifier,
-	metadata Metadata,
-	spec ContainerSpec,
-	resourceTypes atc.ResourceTypes,
-	outputPaths map[string]string,
-	resourceTypeName string,
-	version atc.Version,
-	source atc.Source,
-	params atc.Params,
-) (Container, error) {
-	var resourceCache *dbng.UsedResourceCache
-
-	if id.BuildID != 0 {
-		var err error
-		resourceCache, err = p.dbResourceCacheFactory.FindOrCreateResourceCacheForBuild(
-			logger,
-			id.BuildID,
-			resourceTypeName,
-			version,
-			source,
-			params,
-			metadata.PipelineID,
-			resourceTypes,
-		)
-		if err != nil {
-			logger.Error("failed-to-get-resource-cache-for-build", err, lager.Data{"build-id": id.BuildID})
-			return nil, err
-		}
-	} else if id.ResourceID != 0 {
-		var err error
-		resourceCache, err = p.dbResourceCacheFactory.FindOrCreateResourceCacheForResource(
-			logger,
-			id.ResourceID,
-			resourceTypeName,
-			version,
-			source,
-			params,
-			metadata.PipelineID,
-			resourceTypes,
-		)
-		if err != nil {
-			logger.Error("failed-to-get-resource-cache-for-resource", err, lager.Data{"resource-id": id.ResourceID})
-			return nil, err
-		}
-	} else {
-		var err error
-		resourceCache, err = p.dbResourceCacheFactory.FindOrCreateResourceCacheForResourceType(
-			logger,
-			resourceTypeName,
-			version,
-			source,
-			params,
-			metadata.PipelineID,
-			resourceTypes,
-		)
-		if err != nil {
-			logger.Error("failed-to-get-resource-cache-for-resource-type", err, lager.Data{"resource-type": resourceTypeName})
-			return nil, err
-		}
-	}
-
-	return p.findOrCreateContainer(
-		logger,
-=======
 		resourceUser,
->>>>>>> 354ec7ae
 		cancel,
 		delegate,
 		id,
