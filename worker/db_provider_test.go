--- conflicted
+++ resolved
@@ -149,13 +149,8 @@
 					workerA.CreateReturns(fakeContainer, nil)
 					workerA.LookupReturns(fakeContainer, nil)
 
-<<<<<<< HEAD
-					container, err := workers[0].CreateContainer(id, spec)
-					Ω(err).ShouldNot(HaveOccurred())
-=======
-				container, err := workers[0].CreateContainer(logger, id, spec)
-				Ω(err).ShouldNot(HaveOccurred())
->>>>>>> f06b12d1
+					container, err := workers[0].CreateContainer(logger, id, spec)
+					Ω(err).ShouldNot(HaveOccurred())
 
 					Ω(container.Handle()).Should(Equal("created-handle"))
 
@@ -180,14 +175,9 @@
 					workerA.ContainersReturns([]garden.Container{fakeContainer}, nil)
 					workerA.LookupReturns(fakeContainer, nil)
 
-<<<<<<< HEAD
-					container, found, err := workers[0].FindContainerForIdentifier(Identifier{Name: "some-name"})
+					container, found, err := workers[0].FindContainerForIdentifier(logger, Identifier{Name: "some-name"})
 					Ω(err).ShouldNot(HaveOccurred())
 					Ω(found).Should(BeTrue())
-=======
-				container, err := workers[0].FindContainerForIdentifier(logger, Identifier{Name: "some-name"})
-				Ω(err).ShouldNot(HaveOccurred())
->>>>>>> f06b12d1
 
 					Ω(container.Handle()).Should(Equal("some-handle"))
 
