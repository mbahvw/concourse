package buildserver_test

import (
	"encoding/json"
	"errors"
	"io"
	"net/http"
	"net/http/httptest"
	"time"

	. "github.com/concourse/atc/api/buildserver"
	"github.com/concourse/atc/db"
	"github.com/concourse/atc/db/dbfakes"
	"github.com/concourse/atc/event"
	"github.com/pivotal-golang/lager/lagertest"
	"github.com/vito/go-sse/sse"

	. "github.com/onsi/ginkgo"
	. "github.com/onsi/gomega"
)

func fakeEvent(payload string) event.Envelope {
	msg := json.RawMessage(payload)
	return event.Envelope{
		Data:    &msg,
		Event:   "fake",
		Version: "42.0",
	}
}

var _ = Describe("Handler", func() {
	var (
		build *dbfakes.FakeBuild

		server *httptest.Server
	)

	BeforeEach(func() {
		build = new(dbfakes.FakeBuild)

<<<<<<< HEAD
		server = httptest.NewServer(NewEventHandler(lager.NewLogger("test"), build))
=======
		server = httptest.NewServer(NewEventHandler(lagertest.NewTestLogger("test"), buildsDB, 128))
>>>>>>> 349fd9dd
	})

	Describe("GET", func() {
		var (
			request  *http.Request
			response *http.Response
		)

		BeforeEach(func() {
			var err error

			request, err = http.NewRequest("GET", server.URL, nil)
			Expect(err).NotTo(HaveOccurred())
		})

		Context("when subscribing to the build succeeds", func() {
			var fakeEventSource *dbfakes.FakeEventSource
			var returnedEvents []event.Envelope

			BeforeEach(func() {
				returnedEvents = []event.Envelope{
					fakeEvent(`{"event":1}`),
					fakeEvent(`{"event":2}`),
					fakeEvent(`{"event":3}`),
				}

				fakeEventSource = new(dbfakes.FakeEventSource)

<<<<<<< HEAD
				build.EventsStub = func(from uint) (db.EventSource, error) {
					fakeEventSource.NextStub = func() (atc.Event, error) {
=======
				buildsDB.GetBuildEventsStub = func(buildID int, from uint) (db.EventSource, error) {
					fakeEventSource.NextStub = func() (event.Envelope, error) {
>>>>>>> 349fd9dd
						defer GinkgoRecover()

						Expect(fakeEventSource.CloseCallCount()).To(Equal(0))

						if from >= uint(len(returnedEvents)) {
							return event.Envelope{}, db.ErrEndOfBuildEventStream
						}

						from++

						return returnedEvents[from-1], nil
					}

					return fakeEventSource, nil
				}
			})

			AfterEach(func() {
				Eventually(fakeEventSource.CloseCallCount, 30*time.Second).Should(Equal(1))
			})

			JustBeforeEach(func() {
				var err error

<<<<<<< HEAD
				JustBeforeEach(func() {
					var err error
					dialer := websocket.Dialer{}
					conn, response, err = dialer.Dial(request.URL.String(), header)
					Expect(err).NotTo(HaveOccurred())
				})

				AfterEach(func() {
					if conn != nil {
						conn.Close()
					}
				})

				It("gets the events starting at 0", func() {
					Eventually(build.EventsCallCount).Should(Equal(1))
					actualFrom := build.EventsArgsForCall(0)
					Expect(actualFrom).To(BeZero())
				})
=======
				client := &http.Client{
					Transport: &http.Transport{},
				}
				response, err = client.Do(request)
				Expect(err).NotTo(HaveOccurred())
			})
>>>>>>> 349fd9dd

			It("gets the events from the right build, starting at 0", func() {
				Expect(buildsDB.GetBuildEventsCallCount()).To(Equal(1))
				actualBuildID, actualFrom := buildsDB.GetBuildEventsArgsForCall(0)
				Expect(actualBuildID).To(Equal(128))
				Expect(actualFrom).To(BeZero())
			})

			It("returns 200", func() {
				Expect(response.StatusCode).To(Equal(http.StatusOK))
			})

			It("returns Content-Type as text/event-stream", func() {
				Expect(response.Header.Get("Content-Type")).To(Equal("text/event-stream; charset=utf-8"))
				Expect(response.Header.Get("Cache-Control")).To(Equal("no-cache, no-store, must-revalidate"))
				Expect(response.Header.Get("Connection")).NotTo(Equal("keep-alive"))
			})

<<<<<<< HEAD
				Context("when the Last-Event-ID header is given", func() {
					BeforeEach(func() {
						header = http.Header{}
						header.Set("Last-Event-ID", "1")
					})

					It("starts subscribing from after the id", func() {
						Eventually(build.EventsCallCount).Should(Equal(1))
						actualFrom := build.EventsArgsForCall(0)
						Expect(actualFrom).To(Equal(uint(2)))
					})
				})
=======
			It("returns the protocol version as X-ATC-Stream-Version", func() {
				Expect(response.Header.Get("X-ATC-Stream-Version")).To(Equal("2.0"))
>>>>>>> 349fd9dd
			})

			It("emits them, followed by an end event", func() {
				reader := sse.NewReadCloser(response.Body)

				Expect(reader.Next()).To(Equal(sse.Event{
					ID:   "0",
					Name: "event",
					Data: []byte(`{"data":{"event":1},"event":"fake","version":"42.0"}`),
				}))

				Expect(reader.Next()).To(Equal(sse.Event{
					ID:   "1",
					Name: "event",
					Data: []byte(`{"data":{"event":2},"event":"fake","version":"42.0"}`),
				}))

				Expect(reader.Next()).To(Equal(sse.Event{
					ID:   "2",
					Name: "event",
					Data: []byte(`{"data":{"event":3},"event":"fake","version":"42.0"}`),
				}))

				Expect(reader.Next()).To(Equal(sse.Event{
					Name: "end",
					Data: []byte{},
				}))

				_, err := reader.Next()
				Expect(err).To(HaveOccurred())
				Expect(err).To(Equal(io.EOF))
			})

			Context("when the Last-Event-ID header is given", func() {
				BeforeEach(func() {
					request.Header.Set("Last-Event-ID", "1")
				})

<<<<<<< HEAD
				It("gets the events from starting at 0", func() {
					Eventually(build.EventsCallCount).Should(Equal(1))
					actualFrom := build.EventsArgsForCall(0)
					Expect(actualFrom).To(BeZero())
				})

				It("returns 200", func() {
					Expect(response.StatusCode).To(Equal(http.StatusOK))
				})

				It("returns Content-Type as text/event-stream", func() {
					Expect(response.Header.Get("Content-Type")).To(Equal("text/event-stream; charset=utf-8"))
					Expect(response.Header.Get("Cache-Control")).To(Equal("no-cache, no-store, must-revalidate"))
					Expect(response.Header.Get("Connection")).NotTo(Equal("keep-alive"))
				})

				It("returns the protocol version as X-ATC-Stream-Version", func() {
					Expect(response.Header.Get("X-ATC-Stream-Version")).To(Equal("2.0"))
				})

				It("emits them, followed by an end event", func() {
					reader := sse.NewReadCloser(response.Body)

					Expect(reader.Next()).To(Equal(sse.Event{
						ID:   "0",
						Name: "event",
						Data: []byte(`{"data":{"value":"e1"},"event":"fake","version":"42.0"}`),
					}))

					Expect(reader.Next()).To(Equal(sse.Event{
						ID:   "1",
						Name: "event",
						Data: []byte(`{"data":{"value":"e2"},"event":"fake","version":"42.0"}`),
					}))

					Expect(reader.Next()).To(Equal(sse.Event{
						ID:   "2",
						Name: "event",
						Data: []byte(`{"data":{"value":"e3"},"event":"fake","version":"42.0"}`),
					}))

					Expect(reader.Next()).To(Equal(sse.Event{
						Name: "end",
						Data: []byte{},
					}))

					_, err := reader.Next()
					Expect(err).To(HaveOccurred())
					Expect(err).To(Equal(io.EOF))
				})

				Context("when the Last-Event-ID header is given", func() {
					BeforeEach(func() {
						request.Header.Set("Last-Event-ID", "1")
					})

					It("starts subscribing from after the id", func() {
						Eventually(build.EventsCallCount).Should(Equal(1))
						actualFrom := build.EventsArgsForCall(0)
						Expect(actualFrom).To(Equal(uint(2)))
					})
=======
				It("starts subscribing from after the id", func() {
					Expect(buildsDB.GetBuildEventsCallCount()).To(Equal(1))
					actualBuildID, actualFrom := buildsDB.GetBuildEventsArgsForCall(0)
					Expect(actualBuildID).To(Equal(128))
					Expect(actualFrom).To(Equal(uint(2)))
>>>>>>> 349fd9dd
				})
			})
		})

		Context("when the eventsource returns an error", func() {
			var fakeEventSource *dbfakes.FakeEventSource
			var disaster error

			BeforeEach(func() {
				disaster = errors.New("a coffee machine")

				fakeEventSource = new(dbfakes.FakeEventSource)

				from := 0
				fakeEventSource.NextStub = func() (event.Envelope, error) {
					defer GinkgoRecover()

					Expect(fakeEventSource.CloseCallCount()).To(Equal(0))

					from++

					if from == 1 {
						return fakeEvent(`{"event":1}`), nil
					} else {
						return event.Envelope{}, disaster
					}
				}

				build.EventsReturns(fakeEventSource, nil)
			})

			AfterEach(func() {
				Eventually(fakeEventSource.CloseCallCount, 30*time.Second).Should(Equal(1))
			})

			JustBeforeEach(func() {
				var err error

				client := &http.Client{
					Transport: &http.Transport{},
				}
				response, err = client.Do(request)
				Expect(err).NotTo(HaveOccurred())
			})

			It("just stops sending events", func() {
				reader := sse.NewReadCloser(response.Body)

				Expect(reader.Next()).To(Equal(sse.Event{
					ID:   "0",
					Name: "event",
					Data: []byte(`{"data":{"event":1},"event":"fake","version":"42.0"}`),
				}))

				_, err := reader.Next()
				Expect(err).To(HaveOccurred())
				Expect(err).To(Equal(io.EOF))
			})
		})

		Context("when the event stream never ends", func() {
			var fakeEventSource *dbfakes.FakeEventSource
			BeforeEach(func() {
				fakeEventSource = new(dbfakes.FakeEventSource)
<<<<<<< HEAD
				fakeEventSource.NextReturns(fakeEvent{"e1"}, nil)
				build.EventsReturns(fakeEventSource, nil)
=======
				fakeEventSource.NextReturns(fakeEvent(`{"event":1}`), nil)
				buildsDB.GetBuildEventsReturns(fakeEventSource, nil)
>>>>>>> 349fd9dd
			})

			JustBeforeEach(func() {
				var err error

				client := &http.Client{
					Transport: &http.Transport{},
				}
				response, err = client.Do(request)
				Expect(err).NotTo(HaveOccurred())
			})

			Context("when request accepts gzip", func() {
				BeforeEach(func() {
					request.Header.Set("Accept-Encoding", "gzip")
				})

				It("closes the event stream when connection is closed", func() {
					err := response.Body.Close()
					Expect(err).NotTo(HaveOccurred())
					Eventually(fakeEventSource.CloseCallCount, 30*time.Second).Should(Equal(1))
				})
			})
		})

		Context("when subscribing to it fails", func() {
			BeforeEach(func() {
				build.EventsReturns(nil, errors.New("nope"))
			})

			JustBeforeEach(func() {
				var err error

				client := &http.Client{
					Transport: &http.Transport{},
				}
				response, err = client.Do(request)
				Expect(err).NotTo(HaveOccurred())
			})

			It("returns 500", func() {
				Expect(response.StatusCode).To(Equal(http.StatusInternalServerError))
			})
		})
	})
})<|MERGE_RESOLUTION|>--- conflicted
+++ resolved
@@ -38,11 +38,7 @@
 	BeforeEach(func() {
 		build = new(dbfakes.FakeBuild)
 
-<<<<<<< HEAD
-		server = httptest.NewServer(NewEventHandler(lager.NewLogger("test"), build))
-=======
-		server = httptest.NewServer(NewEventHandler(lagertest.NewTestLogger("test"), buildsDB, 128))
->>>>>>> 349fd9dd
+		server = httptest.NewServer(NewEventHandler(lagertest.NewTestLogger("test"), build))
 	})
 
 	Describe("GET", func() {
@@ -71,13 +67,8 @@
 
 				fakeEventSource = new(dbfakes.FakeEventSource)
 
-<<<<<<< HEAD
 				build.EventsStub = func(from uint) (db.EventSource, error) {
-					fakeEventSource.NextStub = func() (atc.Event, error) {
-=======
-				buildsDB.GetBuildEventsStub = func(buildID int, from uint) (db.EventSource, error) {
 					fakeEventSource.NextStub = func() (event.Envelope, error) {
->>>>>>> 349fd9dd
 						defer GinkgoRecover()
 
 						Expect(fakeEventSource.CloseCallCount()).To(Equal(0))
@@ -102,38 +93,16 @@
 			JustBeforeEach(func() {
 				var err error
 
-<<<<<<< HEAD
-				JustBeforeEach(func() {
-					var err error
-					dialer := websocket.Dialer{}
-					conn, response, err = dialer.Dial(request.URL.String(), header)
-					Expect(err).NotTo(HaveOccurred())
-				})
-
-				AfterEach(func() {
-					if conn != nil {
-						conn.Close()
-					}
-				})
-
-				It("gets the events starting at 0", func() {
-					Eventually(build.EventsCallCount).Should(Equal(1))
-					actualFrom := build.EventsArgsForCall(0)
-					Expect(actualFrom).To(BeZero())
-				})
-=======
-				client := &http.Client{
-					Transport: &http.Transport{},
-				}
-				response, err = client.Do(request)
-				Expect(err).NotTo(HaveOccurred())
-			})
->>>>>>> 349fd9dd
+				client := &http.Client{
+					Transport: &http.Transport{},
+				}
+				response, err = client.Do(request)
+				Expect(err).NotTo(HaveOccurred())
+			})
 
 			It("gets the events from the right build, starting at 0", func() {
-				Expect(buildsDB.GetBuildEventsCallCount()).To(Equal(1))
-				actualBuildID, actualFrom := buildsDB.GetBuildEventsArgsForCall(0)
-				Expect(actualBuildID).To(Equal(128))
+				Eventually(build.EventsCallCount).Should(Equal(1))
+				actualFrom := build.EventsArgsForCall(0)
 				Expect(actualFrom).To(BeZero())
 			})
 
@@ -147,23 +116,8 @@
 				Expect(response.Header.Get("Connection")).NotTo(Equal("keep-alive"))
 			})
 
-<<<<<<< HEAD
-				Context("when the Last-Event-ID header is given", func() {
-					BeforeEach(func() {
-						header = http.Header{}
-						header.Set("Last-Event-ID", "1")
-					})
-
-					It("starts subscribing from after the id", func() {
-						Eventually(build.EventsCallCount).Should(Equal(1))
-						actualFrom := build.EventsArgsForCall(0)
-						Expect(actualFrom).To(Equal(uint(2)))
-					})
-				})
-=======
 			It("returns the protocol version as X-ATC-Stream-Version", func() {
 				Expect(response.Header.Get("X-ATC-Stream-Version")).To(Equal("2.0"))
->>>>>>> 349fd9dd
 			})
 
 			It("emits them, followed by an end event", func() {
@@ -202,75 +156,10 @@
 					request.Header.Set("Last-Event-ID", "1")
 				})
 
-<<<<<<< HEAD
-				It("gets the events from starting at 0", func() {
+				It("starts subscribing from after the id", func() {
 					Eventually(build.EventsCallCount).Should(Equal(1))
 					actualFrom := build.EventsArgsForCall(0)
-					Expect(actualFrom).To(BeZero())
-				})
-
-				It("returns 200", func() {
-					Expect(response.StatusCode).To(Equal(http.StatusOK))
-				})
-
-				It("returns Content-Type as text/event-stream", func() {
-					Expect(response.Header.Get("Content-Type")).To(Equal("text/event-stream; charset=utf-8"))
-					Expect(response.Header.Get("Cache-Control")).To(Equal("no-cache, no-store, must-revalidate"))
-					Expect(response.Header.Get("Connection")).NotTo(Equal("keep-alive"))
-				})
-
-				It("returns the protocol version as X-ATC-Stream-Version", func() {
-					Expect(response.Header.Get("X-ATC-Stream-Version")).To(Equal("2.0"))
-				})
-
-				It("emits them, followed by an end event", func() {
-					reader := sse.NewReadCloser(response.Body)
-
-					Expect(reader.Next()).To(Equal(sse.Event{
-						ID:   "0",
-						Name: "event",
-						Data: []byte(`{"data":{"value":"e1"},"event":"fake","version":"42.0"}`),
-					}))
-
-					Expect(reader.Next()).To(Equal(sse.Event{
-						ID:   "1",
-						Name: "event",
-						Data: []byte(`{"data":{"value":"e2"},"event":"fake","version":"42.0"}`),
-					}))
-
-					Expect(reader.Next()).To(Equal(sse.Event{
-						ID:   "2",
-						Name: "event",
-						Data: []byte(`{"data":{"value":"e3"},"event":"fake","version":"42.0"}`),
-					}))
-
-					Expect(reader.Next()).To(Equal(sse.Event{
-						Name: "end",
-						Data: []byte{},
-					}))
-
-					_, err := reader.Next()
-					Expect(err).To(HaveOccurred())
-					Expect(err).To(Equal(io.EOF))
-				})
-
-				Context("when the Last-Event-ID header is given", func() {
-					BeforeEach(func() {
-						request.Header.Set("Last-Event-ID", "1")
-					})
-
-					It("starts subscribing from after the id", func() {
-						Eventually(build.EventsCallCount).Should(Equal(1))
-						actualFrom := build.EventsArgsForCall(0)
-						Expect(actualFrom).To(Equal(uint(2)))
-					})
-=======
-				It("starts subscribing from after the id", func() {
-					Expect(buildsDB.GetBuildEventsCallCount()).To(Equal(1))
-					actualBuildID, actualFrom := buildsDB.GetBuildEventsArgsForCall(0)
-					Expect(actualBuildID).To(Equal(128))
 					Expect(actualFrom).To(Equal(uint(2)))
->>>>>>> 349fd9dd
 				})
 			})
 		})
@@ -335,13 +224,8 @@
 			var fakeEventSource *dbfakes.FakeEventSource
 			BeforeEach(func() {
 				fakeEventSource = new(dbfakes.FakeEventSource)
-<<<<<<< HEAD
-				fakeEventSource.NextReturns(fakeEvent{"e1"}, nil)
+				fakeEventSource.NextReturns(fakeEvent(`{"event":1}`), nil)
 				build.EventsReturns(fakeEventSource, nil)
-=======
-				fakeEventSource.NextReturns(fakeEvent(`{"event":1}`), nil)
-				buildsDB.GetBuildEventsReturns(fakeEventSource, nil)
->>>>>>> 349fd9dd
 			})
 
 			JustBeforeEach(func() {
