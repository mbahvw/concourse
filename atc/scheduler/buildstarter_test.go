package scheduler_test

import (
	"errors"
	"time"

	"code.cloudfoundry.org/lager"
	"code.cloudfoundry.org/lager/lagertest"
	"github.com/concourse/concourse/atc"
	"github.com/concourse/concourse/atc/db"
	"github.com/concourse/concourse/atc/db/dbfakes"
	"github.com/concourse/concourse/atc/scheduler"
	"github.com/concourse/concourse/atc/scheduler/algorithm/algorithmfakes"
	"github.com/concourse/concourse/atc/scheduler/maxinflight/maxinflightfakes"
	"github.com/concourse/concourse/atc/scheduler/schedulerfakes"

	. "github.com/onsi/ginkgo"
	. "github.com/onsi/gomega"
)

var _ = Describe("BuildStarter", func() {
	var (
		fakePipeline    *dbfakes.FakePipeline
		fakeUpdater     *maxinflightfakes.FakeUpdater
		fakeFactory     *schedulerfakes.FakeBuildFactory
		pendingBuilds   []db.Build
		fakeInputMapper *algorithmfakes.FakeInputMapper

		buildStarter scheduler.BuildStarter

		disaster error
	)

	BeforeEach(func() {
		fakePipeline = new(dbfakes.FakePipeline)
		fakeUpdater = new(maxinflightfakes.FakeUpdater)
		fakeFactory = new(schedulerfakes.FakeBuildFactory)
<<<<<<< HEAD
		fakeEngine = new(enginefakes.FakeEngine)
		fakeInputMapper = new(algorithmfakes.FakeInputMapper)
=======
		fakeInputMapper = new(inputmapperfakes.FakeInputMapper)
>>>>>>> e18850de

		buildStarter = scheduler.NewBuildStarter(fakePipeline, fakeUpdater, fakeFactory, fakeInputMapper)

		disaster = errors.New("bad thing")
	})

	Describe("TryStartPendingBuildsForJob", func() {
		var tryStartErr error
		var createdBuild *dbfakes.FakeBuild
		var job *dbfakes.FakeJob
		var resource *dbfakes.FakeResource
		var resources db.Resources
		var versionedResourceTypes atc.VersionedResourceTypes

		BeforeEach(func() {
			versionedResourceTypes = atc.VersionedResourceTypes{
				{
					ResourceType: atc.ResourceType{Name: "some-resource-type"},
					Version:      atc.Version{"some": "version"},
				},
			}

			resource = new(dbfakes.FakeResource)
			resource.NameReturns("some-resource")
		})

		Context("when pending builds are successfully fetched", func() {
			BeforeEach(func() {
				createdBuild = new(dbfakes.FakeBuild)
				createdBuild.IDReturns(66)
				createdBuild.IsManuallyTriggeredReturns(true)

				pendingBuilds = []db.Build{createdBuild}

				job = new(dbfakes.FakeJob)
				job.GetPendingBuildsReturns(pendingBuilds, nil)
			})

			Context("when manually triggered", func() {
				BeforeEach(func() {
					job.NameReturns("some-job")
					job.ConfigReturns(atc.JobConfig{Plan: atc.PlanSequence{{Get: "input-1", Resource: "some-resource"}, {Get: "input-2", Resource: "some-resource"}}})

					resources = db.Resources{resource}
				})

<<<<<<< HEAD
				JustBeforeEach(func() {
					tryStartErr = buildStarter.TryStartPendingBuildsForJob(
						lagertest.NewTestLogger("test"),
						job,
						resources,
						versionedResourceTypes,
					)
				})

				It("updates max in flight for the job", func() {
					Expect(fakeUpdater.UpdateMaxInFlightReachedCallCount()).To(Equal(1))
					_, actualJob, actualBuildID := fakeUpdater.UpdateMaxInFlightReachedArgsForCall(0)
					Expect(actualJob.Name()).To(Equal(job.Name()))
					Expect(actualBuildID).To(Equal(66))
				})
=======
				Context("when some of the resources are checked before build create time", func() {
					BeforeEach(func() {
						createdBuild.CreateTimeReturns(time.Now())
						resource.LastCheckEndTimeReturns(time.Now().Add(-time.Minute))
					})

					It("does not save the next input mapping", func() {
						Expect(fakePipeline.LoadVersionsDBCallCount()).To(BeZero())
						Expect(fakeInputMapper.SaveNextInputMappingCallCount()).To(BeZero())
					})

					It("does not start the build", func() {
						Expect(createdBuild.StartCallCount()).To(BeZero())
					})
>>>>>>> e18850de

				Context("when max in flight is reached", func() {
					BeforeEach(func() {
						fakeUpdater.UpdateMaxInFlightReachedReturns(true, nil)
					})
				})

				Context("when max in flight is not reached", func() {
					BeforeEach(func() {
<<<<<<< HEAD
						fakeUpdater.UpdateMaxInFlightReachedReturns(false, nil)
=======
						fakeDBResourceType := new(dbfakes.FakeResourceType)
						fakeDBResourceType.NameReturns("fake-resource-type")
						fakeDBResourceType.TypeReturns("fake")
						fakeDBResourceType.SourceReturns(atc.Source{"im": "fake"})
						fakeDBResourceType.PrivilegedReturns(true)
						fakeDBResourceType.VersionReturns(atc.Version{"version": "1.2.3"})

						fakePipeline.ResourceTypesReturns(db.ResourceTypes{fakeDBResourceType}, nil)

						job.ConfigReturns(atc.JobConfig{Plan: atc.PlanSequence{{Get: "input-1", Resource: "some-resource"}, {Get: "input-2", Resource: "other-resource"}}})

						createdBuild.CreateTimeReturns(time.Now())

						resource.LastCheckEndTimeReturns(time.Now().Add(time.Minute))

						otherResource := new(dbfakes.FakeResource)
						otherResource.NameReturns("other-resource")
						otherResource.CurrentPinnedVersionReturns(atc.Version{"some": "version"})
						otherResource.LastCheckEndTimeReturns(time.Now().Add(-time.Minute))

						resources = db.Resources{resource, otherResource}
>>>>>>> e18850de
					})

					Context("when some of the resources are checked before build create time", func() {
						BeforeEach(func() {
							createdBuild.CreateTimeReturns(time.Now())
							resource.LastCheckFinishedReturns(time.Now().Add(-time.Minute))
						})

						It("does not save the next input mapping", func() {
							Expect(fakePipeline.LoadVersionsDBCallCount()).To(BeZero())
							Expect(fakeInputMapper.MapInputsCallCount()).To(BeZero())
						})

						It("does not start the build", func() {
							Expect(fakeEngine.CreateBuildCallCount()).To(BeZero())
						})

						It("returns without error", func() {
							Expect(tryStartErr).NotTo(HaveOccurred())
						})
					})

					Context("when all resources are checked after build create time or pinned", func() {
						BeforeEach(func() {
							fakeDBResourceType := new(dbfakes.FakeResourceType)
							fakeDBResourceType.NameReturns("fake-resource-type")
							fakeDBResourceType.TypeReturns("fake")
							fakeDBResourceType.SourceReturns(atc.Source{"im": "fake"})
							fakeDBResourceType.PrivilegedReturns(true)
							fakeDBResourceType.VersionReturns(atc.Version{"version": "1.2.3"})

							fakePipeline.ResourceTypesReturns(db.ResourceTypes{fakeDBResourceType}, nil)

							job.ConfigReturns(atc.JobConfig{Plan: atc.PlanSequence{{Get: "input-1", Resource: "some-resource"}, {Get: "input-2", Resource: "other-resource"}}})

							createdBuild.CreateTimeReturns(time.Now())

							resource.LastCheckFinishedReturns(time.Now().Add(time.Minute))

							otherResource := new(dbfakes.FakeResource)
							otherResource.NameReturns("other-resource")
							otherResource.CurrentPinnedVersionReturns(atc.Version{"some": "version"})
							otherResource.LastCheckFinishedReturns(time.Now().Add(-time.Minute))

							resources = db.Resources{resource, otherResource}
						})

						Context("when reloading the resource types list fails", func() {
							BeforeEach(func() {
								fakePipeline.ResourceTypesReturns(db.ResourceTypes{}, errors.New("failed to reload types"))
							})

							It("returns the error", func() {
								Expect(tryStartErr).To(MatchError("failed to reload types"))
							})
						})

						It("reloads the resource types list", func() {
							Expect(fakePipeline.ResourceTypesCallCount()).To(Equal(1))
						})

						Context("when loading the versions DB fails", func() {
							BeforeEach(func() {
								fakePipeline.LoadVersionsDBReturns(nil, disaster)
							})

							It("returns an error", func() {
								Expect(tryStartErr).To(Equal(disaster))
							})

							It("loaded the versions DB after checking all the resources", func() {
								Expect(fakePipeline.LoadVersionsDBCallCount()).To(Equal(1))
							})
						})

						Context("when loading the versions DB succeeds", func() {
							var versionsDB *db.VersionsDB

							BeforeEach(func() {
								fakePipeline.LoadVersionsDBReturns(&db.VersionsDB{
									DisabledVersionIDs: map[int]bool{73: true},
									JobIDs: map[string]int{
										"bad-luck-job": 13,
									},
									ResourceIDs: map[string]int{
										"resource-127": 127,
									},
								}, nil)

								versionsDB = &db.VersionsDB{JobIDs: map[string]int{"j1": 1}}
								fakePipeline.LoadVersionsDBReturns(versionsDB, nil)
							})

							Context("when mapping the next inputs fails", func() {
								BeforeEach(func() {
<<<<<<< HEAD
									fakeInputMapper.MapInputsReturns(nil, false, disaster)
=======
									job.GetNextBuildInputsReturns([]db.BuildInput{}, true, nil)
									fakePipeline.CheckPausedReturns(false, nil)
									createdBuild.ScheduleReturns(true, nil)
									createdBuild.UseInputsReturns(nil)
									createdBuild.StartReturns(true, nil)
>>>>>>> e18850de
								})

								It("maps the next inputs for the right job and versions", func() {
									Expect(fakeInputMapper.MapInputsCallCount()).To(Equal(1))
									actualVersionsDB, actualJob, _ := fakeInputMapper.MapInputsArgsForCall(0)
									Expect(actualVersionsDB).To(Equal(versionsDB))
									Expect(actualJob.Name()).To(Equal(job.Name()))
								})
							})

							Context("when mapping the next inputs succeeds", func() {
								var expectedInputMapping db.InputMapping

								BeforeEach(func() {
									expectedInputMapping = map[string]db.InputResult{
										"input-1": db.InputResult{
											Input: db.AlgorithmInput{
												AlgorithmVersion: db.AlgorithmVersion{
													ResourceID: 1,
													VersionID:  1,
												},
												FirstOccurrence: true,
											},
										},
									}

									fakeInputMapper.MapInputsReturns(expectedInputMapping, true, nil)
								})

								Context("when saving the next input mapping fails", func() {
									BeforeEach(func() {
										job.SaveNextInputMappingReturns(disaster)
									})

									It("saves the next input mapping with the right inputs", func() {
										actualInputMapping, resolved := job.SaveNextInputMappingArgsForCall(0)
										Expect(actualInputMapping).To(Equal(expectedInputMapping))
										Expect(resolved).To(BeTrue())
									})
								})

								Context("when saving the next input mapping succeeds", func() {
									BeforeEach(func() {
										job.SaveNextInputMappingReturns(nil)
									})

									It("saved the next input mapping and returns the build", func() {
										Expect(tryStartErr).NotTo(HaveOccurred())
									})
								})

								Context("when creating a build plan", func() {
									BeforeEach(func() {
										job.GetFullNextBuildInputsReturns([]db.BuildInput{}, true, nil)
										fakePipeline.CheckPausedReturns(false, nil)
										createdBuild.ScheduleReturns(true, nil)
										fakeEngine.CreateBuildReturns(new(enginefakes.FakeBuild), nil)
									})

									It("uses the updated list of resource types", func() {
										Expect(fakeFactory.CreateCallCount()).To(Equal(1))
										_, _, types, _ := fakeFactory.CreateArgsForCall(0)
										Expect(types).To(ConsistOf(atc.VersionedResourceTypes{atc.VersionedResourceType{
											ResourceType: atc.ResourceType{
												Name:       "fake-resource-type",
												Type:       "fake",
												Source:     atc.Source{"im": "fake"},
												Privileged: true,
											},
											Version: atc.Version{"version": "1.2.3"},
										}}))
									})
								})
							})
						})
					})
				})
			})

			Context("when not manually triggered", func() {
				BeforeEach(func() {
					job.NameReturns("some-job")
					job.ConfigReturns(atc.JobConfig{Name: "some-job"})
					createdBuild.IsManuallyTriggeredReturns(false)
				})

				JustBeforeEach(func() {
					tryStartErr = buildStarter.TryStartPendingBuildsForJob(
						lagertest.NewTestLogger("test"),
						job,
						db.Resources{resource},
						atc.VersionedResourceTypes{
							{
								ResourceType: atc.ResourceType{Name: "some-resource-type"},
								Version:      atc.Version{"some": "version"},
							},
						},
					)
				})

				itReturnsTheError := func() {
					It("returns the error", func() {
						Expect(tryStartErr).To(Equal(disaster))
					})
				}

				It("doesn't reload the resource types list", func() {
					Expect(fakePipeline.ResourceTypesCallCount()).To(Equal(0))
				})

				itDoesntReturnAnErrorOrMarkTheBuildAsScheduled := func() {
					It("doesn't return an error", func() {
						Expect(tryStartErr).NotTo(HaveOccurred())
					})

					It("doesn't try to mark the build as scheduled", func() {
						Expect(createdBuild.ScheduleCallCount()).To(BeZero())
					})
				}

				itUpdatedMaxInFlightForAllBuilds := func() {
					It("updated max in flight for the right jobs", func() {
						Expect(fakeUpdater.UpdateMaxInFlightReachedCallCount()).To(Equal(3))
						_, actualJob, actualBuildID := fakeUpdater.UpdateMaxInFlightReachedArgsForCall(0)
						Expect(actualJob).To(Equal(job))
						Expect(actualBuildID).To(Equal(99))

						_, actualJob, actualBuildID = fakeUpdater.UpdateMaxInFlightReachedArgsForCall(1)
						Expect(actualJob.Name()).To(Equal(job.Name()))
						Expect(actualBuildID).To(Equal(999))
					})
				}

				itUpdatedMaxInFlightForTheFirstBuild := func() {
					It("updated max in flight for the first jobs", func() {
						Expect(fakeUpdater.UpdateMaxInFlightReachedCallCount()).To(Equal(1))
						_, actualJob, actualBuildID := fakeUpdater.UpdateMaxInFlightReachedArgsForCall(0)
						Expect(actualJob.Name()).To(Equal(job.Name()))
						Expect(actualBuildID).To(Equal(99))
					})
				}

				Context("when the stars align", func() {
					BeforeEach(func() {
						job.PausedReturns(false)
						fakeUpdater.UpdateMaxInFlightReachedReturns(false, nil)
						job.GetFullNextBuildInputsReturns([]db.BuildInput{{Name: "some-input"}}, true, nil)
						fakePipeline.PausedReturns(false)
					})

					Context("when there are several pending builds", func() {
						var pendingBuild1 *dbfakes.FakeBuild
						var pendingBuild2 *dbfakes.FakeBuild
						var pendingBuild3 *dbfakes.FakeBuild

						BeforeEach(func() {
							pendingBuild1 = new(dbfakes.FakeBuild)
							pendingBuild1.IDReturns(99)
							pendingBuild1.ScheduleReturns(true, nil)
							pendingBuild2 = new(dbfakes.FakeBuild)
							pendingBuild2.IDReturns(999)
							pendingBuild2.ScheduleReturns(true, nil)
							pendingBuild3 = new(dbfakes.FakeBuild)
							pendingBuild3.IDReturns(555)
							pendingBuild3.ScheduleReturns(true, nil)
							pendingBuilds = []db.Build{pendingBuild1, pendingBuild2, pendingBuild3}
							job.GetPendingBuildsReturns(pendingBuilds, nil)
						})

						Context("when marking the build as scheduled fails", func() {
							BeforeEach(func() {
								pendingBuild1.ScheduleReturns(false, disaster)
							})

							It("returns the error", func() {
								Expect(tryStartErr).To(Equal(disaster))
							})

							It("marked the right build as scheduled", func() {
								Expect(pendingBuild1.ScheduleCallCount()).To(Equal(1))
							})
						})

						Context("when someone else already scheduled the build", func() {
							BeforeEach(func() {
								pendingBuild1.ScheduleReturns(false, nil)
							})

							It("doesn't return an error", func() {
								Expect(tryStartErr).NotTo(HaveOccurred())
							})

							It("doesn't try adopt build pipes", func() {
								Expect(pendingBuild1.AdoptBuildPipesCallCount()).To(BeZero())
							})
						})

						Context("when adopting the build pipes succeeds", func() {
							BeforeEach(func() {
								pendingBuild1.AdoptBuildPipesReturns(nil)
							})

							Context("when creating the build plan fails", func() {
								BeforeEach(func() {
									fakeFactory.CreateReturns(atc.Plan{}, disaster)
								})

								It("tried to schedule the build with the correct inputs", func() {
									actualInputs := pendingBuild1.ScheduleArgsForCall(0)
									Expect(actualInputs).To(Equal([]db.BuildInput{{Name: "some-input"}}))

									Expect(pendingBuild1.AdoptBuildPipesCallCount()).To(Equal(1))
								})

								It("stops creating builds for job", func() {
									Expect(fakeFactory.CreateCallCount()).To(Equal(1))
									actualJobConfig, actualResourceConfigs, actualResourceTypes, actualBuildInputs := fakeFactory.CreateArgsForCall(0)
									Expect(actualJobConfig).To(Equal(atc.JobConfig{Name: "some-job"}))
									Expect(actualResourceConfigs).To(Equal(atc.ResourceConfigs{{Name: "some-resource"}}))
									Expect(actualResourceTypes).To(Equal(versionedResourceTypes))
									Expect(actualBuildInputs).To(Equal([]db.BuildInput{{Name: "some-input"}}))
								})

								Context("when marking the build as errored fails", func() {
									BeforeEach(func() {
										pendingBuild1.FinishReturns(disaster)
									})

									It("doesn't return an error", func() {
										Expect(tryStartErr).NotTo(HaveOccurred())
									})

									It("marked the right build as errored", func() {
										Expect(pendingBuild1.FinishCallCount()).To(Equal(1))
										actualStatus := pendingBuild1.FinishArgsForCall(0)
										Expect(actualStatus).To(Equal(db.BuildStatusErrored))
									})
								})

								Context("when marking the build as errored succeeds", func() {
									BeforeEach(func() {
										pendingBuild1.FinishReturns(nil)
									})

									It("doesn't return an error", func() {
										Expect(tryStartErr).NotTo(HaveOccurred())
									})
								})
							})

							Context("when creating the build plan succeeds", func() {
								BeforeEach(func() {
									fakeFactory.CreateReturns(atc.Plan{Task: &atc.TaskPlan{ConfigPath: "some-task-1.yml"}}, nil)
									pendingBuild1.StartReturns(true, nil)
									pendingBuild2.StartReturns(true, nil)
									pendingBuild3.StartReturns(true, nil)
								})

								It("creates build plans for all builds", func() {
									Expect(fakeFactory.CreateCallCount()).To(Equal(3))
									actualJobConfig, actualResourceConfigs, actualResourceTypes, actualBuildInputs := fakeFactory.CreateArgsForCall(0)
									Expect(actualJobConfig).To(Equal(atc.JobConfig{Name: "some-job"}))
									Expect(actualResourceConfigs).To(Equal(atc.ResourceConfigs{{Name: "some-resource"}}))
									Expect(actualResourceTypes).To(Equal(versionedResourceTypes))
									Expect(actualBuildInputs).To(Equal([]db.BuildInput{{Name: "some-input"}}))

									actualJobConfig, actualResourceConfigs, actualResourceTypes, actualBuildInputs = fakeFactory.CreateArgsForCall(1)
									Expect(actualJobConfig).To(Equal(atc.JobConfig{Name: "some-job"}))
									Expect(actualResourceConfigs).To(Equal(atc.ResourceConfigs{{Name: "some-resource"}}))
									Expect(actualResourceTypes).To(Equal(versionedResourceTypes))
									Expect(actualBuildInputs).To(Equal([]db.BuildInput{{Name: "some-input"}}))

									actualJobConfig, actualResourceConfigs, actualResourceTypes, actualBuildInputs = fakeFactory.CreateArgsForCall(2)
									Expect(actualJobConfig).To(Equal(atc.JobConfig{Name: "some-job"}))
									Expect(actualResourceConfigs).To(Equal(atc.ResourceConfigs{{Name: "some-resource"}}))
									Expect(actualResourceTypes).To(Equal(versionedResourceTypes))
									Expect(actualBuildInputs).To(Equal([]db.BuildInput{{Name: "some-input"}}))
								})

								Context("when starting the build fails", func() {
									BeforeEach(func() {
										pendingBuild1.StartReturns(false, disaster)
									})

									It("doesn't return an error", func() {
										Expect(tryStartErr).NotTo(HaveOccurred())
									})
								})

								Context("when starting the build returns false", func() {
									BeforeEach(func() {
										pendingBuild1.StartReturns(false, nil)
									})

									It("doesn't return an error", func() {
										Expect(tryStartErr).NotTo(HaveOccurred())
									})

									It("finishes the build with aborted status", func() {
										Expect(pendingBuild1.FinishCallCount()).To(Equal(1))
										Expect(pendingBuild1.FinishArgsForCall(0)).To(Equal(db.BuildStatusAborted))
									})
								})

								Context("when starting the builds returns true", func() {
									BeforeEach(func() {
										pendingBuild1.StartReturns(true, nil)
										pendingBuild2.StartReturns(true, nil)
										pendingBuild3.StartReturns(true, nil)
									})

									It("doesn't return an error", func() {
										Expect(tryStartErr).NotTo(HaveOccurred())
									})

									itUpdatedMaxInFlightForAllBuilds()

									It("starts the build with the right plan", func() {
										Expect(pendingBuild1.StartCallCount()).To(Equal(1))
										Expect(pendingBuild1.StartArgsForCall(0)).To(Equal(atc.Plan{Task: &atc.TaskPlan{ConfigPath: "some-task-1.yml"}}))

										Expect(pendingBuild2.StartCallCount()).To(Equal(1))
										Expect(pendingBuild2.StartArgsForCall(0)).To(Equal(atc.Plan{Task: &atc.TaskPlan{ConfigPath: "some-task-1.yml"}}))

										Expect(pendingBuild3.StartCallCount()).To(Equal(1))
										Expect(pendingBuild3.StartArgsForCall(0)).To(Equal(atc.Plan{Task: &atc.TaskPlan{ConfigPath: "some-task-1.yml"}}))
									})
								})
							})
						})

						Context("when updating max in flight reached fails", func() {
							BeforeEach(func() {
								fakeUpdater.UpdateMaxInFlightReachedReturns(false, disaster)
							})

							itReturnsTheError()
							itUpdatedMaxInFlightForTheFirstBuild()
						})

						Context("when max in flight is reached", func() {
							BeforeEach(func() {
								fakeUpdater.UpdateMaxInFlightReachedReturns(true, nil)
							})

							itDoesntReturnAnErrorOrMarkTheBuildAsScheduled()
						})

						Context("when getting the next build inputs fails", func() {
							BeforeEach(func() {
								job.GetFullNextBuildInputsReturns(nil, false, disaster)
							})

							itReturnsTheError()
							itUpdatedMaxInFlightForTheFirstBuild()
						})

						Context("when there are no next build inputs", func() {
							BeforeEach(func() {
								job.GetFullNextBuildInputsReturns(nil, false, nil)
							})

							itDoesntReturnAnErrorOrMarkTheBuildAsScheduled()
							itUpdatedMaxInFlightForTheFirstBuild()
						})

						Context("when checking if the pipeline is paused fails", func() {
							BeforeEach(func() {
								fakePipeline.CheckPausedReturns(false, disaster)
							})

							itReturnsTheError()
							itUpdatedMaxInFlightForTheFirstBuild()
						})

						Context("when the pipeline is paused", func() {
							BeforeEach(func() {
								fakePipeline.CheckPausedReturns(true, nil)
							})

							itDoesntReturnAnErrorOrMarkTheBuildAsScheduled()
							itUpdatedMaxInFlightForTheFirstBuild()
						})

						Context("when the job is paused", func() {
							BeforeEach(func() {
								job.PausedReturns(true)
							})

							itDoesntReturnAnErrorOrMarkTheBuildAsScheduled()
							itUpdatedMaxInFlightForTheFirstBuild()
						})

						Context("when fetching pending builds fail", func() {
							BeforeEach(func() {
								job.GetPendingBuildsReturns(nil, disaster)
							})

							itReturnsTheError()
						})
					})
				})
			})
		})
	})
})<|MERGE_RESOLUTION|>--- conflicted
+++ resolved
@@ -4,7 +4,6 @@
 	"errors"
 	"time"
 
-	"code.cloudfoundry.org/lager"
 	"code.cloudfoundry.org/lager/lagertest"
 	"github.com/concourse/concourse/atc"
 	"github.com/concourse/concourse/atc/db"
@@ -35,12 +34,7 @@
 		fakePipeline = new(dbfakes.FakePipeline)
 		fakeUpdater = new(maxinflightfakes.FakeUpdater)
 		fakeFactory = new(schedulerfakes.FakeBuildFactory)
-<<<<<<< HEAD
-		fakeEngine = new(enginefakes.FakeEngine)
 		fakeInputMapper = new(algorithmfakes.FakeInputMapper)
-=======
-		fakeInputMapper = new(inputmapperfakes.FakeInputMapper)
->>>>>>> e18850de
 
 		buildStarter = scheduler.NewBuildStarter(fakePipeline, fakeUpdater, fakeFactory, fakeInputMapper)
 
@@ -87,7 +81,6 @@
 					resources = db.Resources{resource}
 				})
 
-<<<<<<< HEAD
 				JustBeforeEach(func() {
 					tryStartErr = buildStarter.TryStartPendingBuildsForJob(
 						lagertest.NewTestLogger("test"),
@@ -103,22 +96,6 @@
 					Expect(actualJob.Name()).To(Equal(job.Name()))
 					Expect(actualBuildID).To(Equal(66))
 				})
-=======
-				Context("when some of the resources are checked before build create time", func() {
-					BeforeEach(func() {
-						createdBuild.CreateTimeReturns(time.Now())
-						resource.LastCheckEndTimeReturns(time.Now().Add(-time.Minute))
-					})
-
-					It("does not save the next input mapping", func() {
-						Expect(fakePipeline.LoadVersionsDBCallCount()).To(BeZero())
-						Expect(fakeInputMapper.SaveNextInputMappingCallCount()).To(BeZero())
-					})
-
-					It("does not start the build", func() {
-						Expect(createdBuild.StartCallCount()).To(BeZero())
-					})
->>>>>>> e18850de
 
 				Context("when max in flight is reached", func() {
 					BeforeEach(func() {
@@ -128,37 +105,13 @@
 
 				Context("when max in flight is not reached", func() {
 					BeforeEach(func() {
-<<<<<<< HEAD
 						fakeUpdater.UpdateMaxInFlightReachedReturns(false, nil)
-=======
-						fakeDBResourceType := new(dbfakes.FakeResourceType)
-						fakeDBResourceType.NameReturns("fake-resource-type")
-						fakeDBResourceType.TypeReturns("fake")
-						fakeDBResourceType.SourceReturns(atc.Source{"im": "fake"})
-						fakeDBResourceType.PrivilegedReturns(true)
-						fakeDBResourceType.VersionReturns(atc.Version{"version": "1.2.3"})
-
-						fakePipeline.ResourceTypesReturns(db.ResourceTypes{fakeDBResourceType}, nil)
-
-						job.ConfigReturns(atc.JobConfig{Plan: atc.PlanSequence{{Get: "input-1", Resource: "some-resource"}, {Get: "input-2", Resource: "other-resource"}}})
-
-						createdBuild.CreateTimeReturns(time.Now())
-
-						resource.LastCheckEndTimeReturns(time.Now().Add(time.Minute))
-
-						otherResource := new(dbfakes.FakeResource)
-						otherResource.NameReturns("other-resource")
-						otherResource.CurrentPinnedVersionReturns(atc.Version{"some": "version"})
-						otherResource.LastCheckEndTimeReturns(time.Now().Add(-time.Minute))
-
-						resources = db.Resources{resource, otherResource}
->>>>>>> e18850de
 					})
 
 					Context("when some of the resources are checked before build create time", func() {
 						BeforeEach(func() {
 							createdBuild.CreateTimeReturns(time.Now())
-							resource.LastCheckFinishedReturns(time.Now().Add(-time.Minute))
+							resource.LastCheckEndTimeReturns(time.Now().Add(-time.Minute))
 						})
 
 						It("does not save the next input mapping", func() {
@@ -167,7 +120,7 @@
 						})
 
 						It("does not start the build", func() {
-							Expect(fakeEngine.CreateBuildCallCount()).To(BeZero())
+							Expect(createdBuild.StartCallCount()).To(BeZero())
 						})
 
 						It("returns without error", func() {
@@ -190,12 +143,12 @@
 
 							createdBuild.CreateTimeReturns(time.Now())
 
-							resource.LastCheckFinishedReturns(time.Now().Add(time.Minute))
+							resource.LastCheckEndTimeReturns(time.Now().Add(time.Minute))
 
 							otherResource := new(dbfakes.FakeResource)
 							otherResource.NameReturns("other-resource")
 							otherResource.CurrentPinnedVersionReturns(atc.Version{"some": "version"})
-							otherResource.LastCheckFinishedReturns(time.Now().Add(-time.Minute))
+							otherResource.LastCheckEndTimeReturns(time.Now().Add(-time.Minute))
 
 							resources = db.Resources{resource, otherResource}
 						})
@@ -248,15 +201,7 @@
 
 							Context("when mapping the next inputs fails", func() {
 								BeforeEach(func() {
-<<<<<<< HEAD
 									fakeInputMapper.MapInputsReturns(nil, false, disaster)
-=======
-									job.GetNextBuildInputsReturns([]db.BuildInput{}, true, nil)
-									fakePipeline.CheckPausedReturns(false, nil)
-									createdBuild.ScheduleReturns(true, nil)
-									createdBuild.UseInputsReturns(nil)
-									createdBuild.StartReturns(true, nil)
->>>>>>> e18850de
 								})
 
 								It("maps the next inputs for the right job and versions", func() {
@@ -313,7 +258,6 @@
 										job.GetFullNextBuildInputsReturns([]db.BuildInput{}, true, nil)
 										fakePipeline.CheckPausedReturns(false, nil)
 										createdBuild.ScheduleReturns(true, nil)
-										fakeEngine.CreateBuildReturns(new(enginefakes.FakeBuild), nil)
 									})
 
 									It("uses the updated list of resource types", func() {
