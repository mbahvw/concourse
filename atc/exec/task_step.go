package exec

import (
	"context"
	"errors"
	"fmt"
	"io"
	"path"
	"path/filepath"
	"strings"

	"code.cloudfoundry.org/lager"
	"code.cloudfoundry.org/lager/lagerctx"
<<<<<<< HEAD
	"github.com/cloudfoundry/bosh-cli/director/template"

=======
>>>>>>> 25dc88ea
	"github.com/concourse/concourse/atc"
	"github.com/concourse/concourse/atc/creds"
	"github.com/concourse/concourse/atc/db"
	"github.com/concourse/concourse/atc/db/lock"
	"github.com/concourse/concourse/atc/exec/artifact"
	"github.com/concourse/concourse/atc/runtime"
	"github.com/concourse/concourse/atc/worker"
	"github.com/concourse/concourse/vars"
)

// MissingInputsError is returned when any of the task's required inputs are
// missing.
type MissingInputsError struct {
	Inputs []string
}

// Error prints a human-friendly message listing the inputs that were missing.
func (err MissingInputsError) Error() string {
	return fmt.Sprintf("missing inputs: %s", strings.Join(err.Inputs, ", "))
}

type MissingTaskImageSourceError struct {
	SourceName string
}

func (err MissingTaskImageSourceError) Error() string {
	return fmt.Sprintf(`missing image artifact source: %s

make sure there's a corresponding 'get' step, or a task that produces it as an output`, err.SourceName)
}

type TaskImageSourceParametersError struct {
	Err error
}

func (err TaskImageSourceParametersError) Error() string {
	return fmt.Sprintf("failed to evaluate image resource parameters: %s", err.Err)
}

//go:generate counterfeiter . TaskDelegate

type TaskDelegate interface {
	BuildStepDelegate

	Initializing(lager.Logger, atc.TaskConfig)
	Starting(lager.Logger, atc.TaskConfig)
	Finished(lager.Logger, ExitStatus)
}

// TaskStep executes a TaskConfig, whose inputs will be fetched from the
// artifact.Repository and outputs will be added to the artifact.Repository.
type TaskStep struct {
	planID            atc.PlanID
	plan              atc.TaskPlan
	defaultLimits     atc.ContainerLimits
	metadata          StepMetadata
	containerMetadata db.ContainerMetadata
	secrets           creds.Secrets
	strategy          worker.ContainerPlacementStrategy
	workerClient      worker.Client
	delegate          TaskDelegate
	lockFactory       lock.LockFactory
	succeeded         bool
}

func NewTaskStep(
	planID atc.PlanID,
	plan atc.TaskPlan,
	defaultLimits atc.ContainerLimits,
	metadata StepMetadata,
	containerMetadata db.ContainerMetadata,
	secrets creds.Secrets,
	strategy worker.ContainerPlacementStrategy,
	workerClient worker.Client,
	delegate TaskDelegate,
	lockFactory lock.LockFactory,
) Step {
	return &TaskStep{
		planID:            planID,
		plan:              plan,
		defaultLimits:     defaultLimits,
		metadata:          metadata,
		containerMetadata: containerMetadata,
		secrets:           secrets,
		strategy:          strategy,
		workerClient:      workerClient,
		delegate:          delegate,
		lockFactory:       lockFactory,
	}
}

// Run will first select the worker based on the TaskConfig's platform and the
// TaskStep's tags, and prioritize it by availability of volumes for the TaskConfig's
// inputs. Inputs that did not have volumes available on the worker will be streamed
// in to the container.
//
// If any inputs are not available in the artifact.Repository, MissingInputsError
// is returned.
//
// Once all the inputs are satisfied, the task's script will be executed. If
// the task is canceled via the context, the script will be interrupted.
//
// If the script exits successfully, the outputs specified in the TaskConfig
// are registered with the artifact.Repository. If no outputs are specified, the
// task's entire working directory is registered as an ArtifactSource under the
// name of the task.
func (step *TaskStep) Run(ctx context.Context, state RunState) error {
	logger := lagerctx.FromContext(ctx)
	logger = logger.Session("task-step", lager.Data{
		"step-name": step.plan.Name,
		"job-id":    step.metadata.JobID,
	})

	variables := creds.NewVariables(step.secrets, step.metadata.TeamName, step.metadata.PipelineName)

	resourceTypes, err := creds.NewVersionedResourceTypes(variables, step.plan.VersionedResourceTypes).Evaluate()
	if err != nil {
		return err
	}

	var taskConfigSource TaskConfigSource
	var taskVars []vars.Variables

	if step.plan.ConfigPath != "" {
		// external task - construct a source which reads it from file
		taskConfigSource = FileConfigSource{ConfigPath: step.plan.ConfigPath}

		// for interpolation - use 'vars' from the pipeline, and then fill remaining with cred variables
		taskVars = []vars.Variables{vars.StaticVariables(step.plan.Vars), variables}
	} else {
		// embedded task - first we take it
		taskConfigSource = StaticConfigSource{Config: step.plan.Config}

		// for interpolation - use just cred variables
		taskVars = []vars.Variables{variables}
	}

	// override params
	taskConfigSource = &OverrideParamsConfigSource{ConfigSource: taskConfigSource, Params: step.plan.Params}

	// interpolate template vars
	taskConfigSource = InterpolateTemplateConfigSource{ConfigSource: taskConfigSource, Vars: taskVars}

	// validate
	taskConfigSource = ValidatingConfigSource{ConfigSource: taskConfigSource}

	repository := state.Artifacts()

	config, err := taskConfigSource.FetchConfig(logger, repository)

	for _, warning := range taskConfigSource.Warnings() {
		fmt.Fprintln(step.delegate.Stderr(), "[WARNING]", warning)
	}

	if err != nil {
		return err
	}

	if config.Limits.CPU == nil {
		config.Limits.CPU = step.defaultLimits.CPU
	}
	if config.Limits.Memory == nil {
		config.Limits.Memory = step.defaultLimits.Memory
	}



	step.delegate.Initializing(logger, config)

	workerSpec, err := step.workerSpec(logger, resourceTypes, repository, config)
	if err != nil {
		return err
	}

	containerSpec, err := step.containerSpec(logger, repository, config, step.containerMetadata)
	if err != nil {
		return err
	}

	processSpec := worker.TaskProcessSpec{
		Path:         config.Run.Path,
		Args:         config.Run.Args,
		Dir:          config.Run.Dir,
		StdoutWriter: step.delegate.Stdout(),
		StderrWriter: step.delegate.Stderr(),
	}

	imageSpec := worker.ImageFetcherSpec{
		ResourceTypes: resourceTypes,
		Delegate:      step.delegate,
	}
	owner := db.NewBuildStepContainerOwner(step.metadata.BuildID, step.planID, step.metadata.TeamID)

	events := make(chan runtime.Event, 1)
	go func(logger lager.Logger, config atc.TaskConfig, events chan runtime.Event, delegate TaskDelegate) {
		for ev := range events {
			switch ev.EventType {
			case runtime.InitializingEvent:
				step.delegate.Initializing(logger, config)

			case runtime.StartingEvent:
				step.delegate.Starting(logger, config)

			case runtime.FinishedEvent:
				step.delegate.Finished(logger, ExitStatus(ev.ExitStatus))
			}
		}
	}(logger, config, events, step.delegate)

	result := step.workerClient.RunTaskStep(
		ctx,
		logger,
		step.lockFactory,
		owner,
		containerSpec,
		workerSpec,
		step.strategy,
		step.containerMetadata,
		imageSpec,
		processSpec,
		events,
	)

	close(events)

	err = result.Err
	if err != nil {
		if err == context.Canceled || err == context.DeadlineExceeded {
			registerErr := step.registerOutputs(logger, repository, config, result.VolumeMounts, step.containerMetadata)
			if registerErr != nil {
				return registerErr
			}
		}
		return err
	}

	step.succeeded = (result.Status == 0)
	step.delegate.Finished(logger, ExitStatus(result.Status))

	err = step.registerOutputs(logger, repository, config, result.VolumeMounts, step.containerMetadata)
	if err != nil {
		return err
	}

	// Do not initialize caches for one-off builds
	if step.metadata.JobID != 0 {
		err = step.registerCaches(logger, repository, config, result.VolumeMounts, step.containerMetadata)
		if err != nil {
			return err
		}
	}

	return nil

}

func (step *TaskStep) Succeeded() bool {
	return step.succeeded
}

func (step *TaskStep) imageSpec(logger lager.Logger, repository *artifact.Repository, config atc.TaskConfig) (worker.ImageSpec, error) {
	imageSpec := worker.ImageSpec{
		Privileged: bool(step.plan.Privileged),
	}

	// Determine the source of the container image
	// a reference to an artifact (get step, task output) ?
	if step.plan.ImageArtifactName != "" {
		source, found := repository.SourceFor(artifact.Name(step.plan.ImageArtifactName))
		if !found {
			return worker.ImageSpec{}, MissingTaskImageSourceError{step.plan.ImageArtifactName}
		}

		imageSpec.ImageArtifactSource = source

		//an image_resource
	} else if config.ImageResource != nil {
		imageSpec.ImageResource = &worker.ImageResource{
			Type:    config.ImageResource.Type,
			Source:  config.ImageResource.Source,
			Params:  config.ImageResource.Params,
			Version: config.ImageResource.Version,
		}
		// a rootfs_uri
	} else if config.RootfsURI != "" {
		imageSpec.ImageURL = config.RootfsURI
	}

	return imageSpec, nil
}

func (step *TaskStep) containerInputs(logger lager.Logger, repository *artifact.Repository, config atc.TaskConfig, metadata db.ContainerMetadata) ([]worker.InputSource, error) {
	inputs := []worker.InputSource{}

	var missingRequiredInputs []string
	for _, input := range config.Inputs {
		inputName := input.Name
		if sourceName, ok := step.plan.InputMapping[inputName]; ok {
			inputName = sourceName
		}

		source, found := repository.SourceFor(artifact.Name(inputName))
		if !found {
			if !input.Optional {
				missingRequiredInputs = append(missingRequiredInputs, inputName)
			}
			continue
		}

		inputs = append(inputs, &taskInputSource{
			config:        input,
			source:        source,
			artifactsRoot: metadata.WorkingDirectory,
		})
	}

	if len(missingRequiredInputs) > 0 {
		return nil, MissingInputsError{missingRequiredInputs}
	}

	for _, cacheConfig := range config.Caches {
		source := newTaskCacheSource(logger, step.metadata.TeamID, step.metadata.JobID, step.plan.Name, cacheConfig.Path)
		inputs = append(inputs, &taskCacheInputSource{
			source:        source,
			artifactsRoot: metadata.WorkingDirectory,
			cachePath:     cacheConfig.Path,
		})
	}

	return inputs, nil
}

func (step *TaskStep) containerSpec(logger lager.Logger, repository *artifact.Repository, config atc.TaskConfig, metadata db.ContainerMetadata) (worker.ContainerSpec, error) {
	imageSpec, err := step.imageSpec(logger, repository, config)
	if err != nil {
		return worker.ContainerSpec{}, err
	}

	containerSpec := worker.ContainerSpec{
		Platform:  config.Platform,
		Tags:      step.plan.Tags,
		TeamID:    step.metadata.TeamID,
		ImageSpec: imageSpec,
		Limits:    worker.ContainerLimits(config.Limits),
		User:      config.Run.User,
		Dir:       metadata.WorkingDirectory,
<<<<<<< HEAD
		Env:       step.envForParams(config.Params),
=======
		Env:       config.Params.Env(),
		Type:      metadata.Type,
>>>>>>> 25dc88ea

		Inputs:  []worker.InputSource{},
		Outputs: worker.OutputPaths{},
	}

	containerSpec.Inputs, err = step.containerInputs(logger, repository, config, metadata)
	if err != nil {
		return worker.ContainerSpec{}, err
	}

	for _, output := range config.Outputs {
		path := artifactsPath(output, metadata.WorkingDirectory)
		containerSpec.Outputs[output.Name] = path
	}

	return containerSpec, nil
}

func (step *TaskStep) workerSpec(logger lager.Logger, resourceTypes atc.VersionedResourceTypes, repository *artifact.Repository, config atc.TaskConfig) (worker.WorkerSpec, error) {
	workerSpec := worker.WorkerSpec{
		Platform:      config.Platform,
		Tags:          step.plan.Tags,
		TeamID:        step.metadata.TeamID,
		ResourceTypes: resourceTypes,
	}

	imageSpec, err := step.imageSpec(logger, repository, config)
	if err != nil {
		return worker.WorkerSpec{}, err
	}

	if imageSpec.ImageResource != nil {
		workerSpec.ResourceType = imageSpec.ImageResource.Type
	}

	return workerSpec, nil
}

func (step *TaskStep) registerOutputs(logger lager.Logger, repository *artifact.Repository, config atc.TaskConfig, volumeMounts []worker.VolumeMount, metadata db.ContainerMetadata) error {
	logger.Debug("registering-outputs", lager.Data{"outputs": config.Outputs})

	for _, output := range config.Outputs {
		outputName := output.Name
		if destinationName, ok := step.plan.OutputMapping[output.Name]; ok {
			outputName = destinationName
		}

		outputPath := artifactsPath(output, metadata.WorkingDirectory)

		for _, mount := range volumeMounts {
			if filepath.Clean(mount.MountPath) == filepath.Clean(outputPath) {
				source := NewTaskArtifactSource(mount.Volume)
				repository.RegisterSource(artifact.Name(outputName), source)
			}
		}
	}

	return nil
}

func (step *TaskStep) registerCaches(logger lager.Logger, repository *artifact.Repository, config atc.TaskConfig, volumeMounts []worker.VolumeMount, metadata db.ContainerMetadata) error {
	logger.Debug("initializing-caches", lager.Data{"caches": config.Caches})

	for _, cacheConfig := range config.Caches {
		for _, volumeMount := range volumeMounts {
			if volumeMount.MountPath == filepath.Join(metadata.WorkingDirectory, cacheConfig.Path) {
				logger.Debug("initializing-cache", lager.Data{"path": volumeMount.MountPath})

				err := volumeMount.Volume.InitializeTaskCache(
					logger,
					step.metadata.JobID,
					step.plan.Name,
					cacheConfig.Path,
					bool(step.plan.Privileged))
				if err != nil {
					return err
				}

				continue
			}
		}
	}
	return nil
}

type taskArtifactSource struct {
	worker.Volume
}

func NewTaskArtifactSource(volume worker.Volume) *taskArtifactSource {
	return &taskArtifactSource{volume}
}

func (src *taskArtifactSource) StreamTo(logger lager.Logger, destination worker.ArtifactDestination) error {
	logger = logger.Session("task-artifact-streaming", lager.Data{
		"src-volume": src.Handle(),
		"src-worker": src.WorkerName(),
	})

	return streamToHelper(src, logger, destination)
}

func (src *taskArtifactSource) StreamFile(logger lager.Logger, filename string) (io.ReadCloser, error) {
	logger.Debug("streaming-file-from-volume")
	return streamFileHelper(src, logger, filename)
}

func (src *taskArtifactSource) VolumeOn(logger lager.Logger, w worker.Worker) (worker.Volume, bool, error) {
	return w.LookupVolume(logger, src.Handle())
}

type taskInputSource struct {
	config        atc.TaskInputConfig
	source        worker.ArtifactSource
	artifactsRoot string
}

func (s *taskInputSource) Source() worker.ArtifactSource { return s.source }

func (s *taskInputSource) DestinationPath() string {
	subdir := s.config.Path
	if s.config.Path == "" {
		subdir = s.config.Name
	}

	return filepath.Join(s.artifactsRoot, subdir)
}

func artifactsPath(outputConfig atc.TaskOutputConfig, artifactsRoot string) string {
	outputSrc := outputConfig.Path
	if len(outputSrc) == 0 {
		outputSrc = outputConfig.Name
	}

	return path.Join(artifactsRoot, outputSrc) + "/"
}

type taskCacheInputSource struct {
	source        worker.ArtifactSource
	artifactsRoot string
	cachePath     string
}

func (s *taskCacheInputSource) Source() worker.ArtifactSource { return s.source }

func (s *taskCacheInputSource) DestinationPath() string {
	return filepath.Join(s.artifactsRoot, s.cachePath)
}

type taskCacheSource struct {
	logger   lager.Logger
	teamID   int
	jobID    int
	stepName string
	path     string
}

func newTaskCacheSource(
	logger lager.Logger,
	teamID int,
	jobID int,
	stepName string,
	path string,
) *taskCacheSource {
	return &taskCacheSource{
		logger:   logger,
		teamID:   teamID,
		jobID:    jobID,
		stepName: stepName,
		path:     path,
	}
}

func (src *taskCacheSource) StreamTo(logger lager.Logger, destination worker.ArtifactDestination) error {
	// cache will be initialized every time on a new worker
	return nil
}

func (src *taskCacheSource) StreamFile(logger lager.Logger, filename string) (io.ReadCloser, error) {
	return nil, errors.New("taskCacheSource.StreamFile not implemented")
}

func (src *taskCacheSource) VolumeOn(logger lager.Logger, w worker.Worker) (worker.Volume, bool, error) {
	return w.FindVolumeForTaskCache(src.logger, src.teamID, src.jobID, src.stepName, src.path)
}<|MERGE_RESOLUTION|>--- conflicted
+++ resolved
@@ -11,11 +11,6 @@
 
 	"code.cloudfoundry.org/lager"
 	"code.cloudfoundry.org/lager/lagerctx"
-<<<<<<< HEAD
-	"github.com/cloudfoundry/bosh-cli/director/template"
-
-=======
->>>>>>> 25dc88ea
 	"github.com/concourse/concourse/atc"
 	"github.com/concourse/concourse/atc/creds"
 	"github.com/concourse/concourse/atc/db"
@@ -362,12 +357,8 @@
 		Limits:    worker.ContainerLimits(config.Limits),
 		User:      config.Run.User,
 		Dir:       metadata.WorkingDirectory,
-<<<<<<< HEAD
-		Env:       step.envForParams(config.Params),
-=======
 		Env:       config.Params.Env(),
 		Type:      metadata.Type,
->>>>>>> 25dc88ea
 
 		Inputs:  []worker.InputSource{},
 		Outputs: worker.OutputPaths{},
