package db_test

import (
	"errors"

	"github.com/concourse/concourse/atc"
	"github.com/concourse/concourse/atc/creds"
	"github.com/concourse/concourse/atc/db"
	. "github.com/onsi/ginkgo"
	. "github.com/onsi/gomega"
)

var _ = Describe("ResourceType", func() {
	var pipeline db.Pipeline

	BeforeEach(func() {
		var (
			created bool
			err     error
		)

		pipeline, created, err = defaultTeam.SavePipeline(
			"pipeline-with-types",
			atc.Config{
				ResourceTypes: atc.ResourceTypes{
					{
						Name:   "some-type",
						Type:   "registry-image",
						Source: atc.Source{"some": "repository"},
					},
					{
						Name:       "some-other-type",
						Type:       "registry-image-ng",
						Privileged: true,
						Source:     atc.Source{"some": "other-repository"},
					},
					{
						Name:   "some-type-with-params",
						Type:   "s3",
						Source: atc.Source{"some": "repository"},
						Params: atc.Params{"unpack": "true"},
					},
					{
						Name:       "some-type-with-custom-check",
						Type:       "registry-image",
						Source:     atc.Source{"some": "repository"},
						CheckEvery: "10ms",
					},
				},
			},
			0,
			db.PipelineUnpaused,
		)
		Expect(err).ToNot(HaveOccurred())
		Expect(created).To(BeTrue())
	})

	Describe("(Pipeline).ResourceTypes", func() {
		var resourceTypes []db.ResourceType

		JustBeforeEach(func() {
			var err error
			resourceTypes, err = pipeline.ResourceTypes()
			Expect(err).ToNot(HaveOccurred())
		})

		It("returns the resource types", func() {
			Expect(resourceTypes).To(HaveLen(4))

			ids := map[int]struct{}{}

			for _, t := range resourceTypes {
				ids[t.ID()] = struct{}{}

				switch t.Name() {
				case "some-type":
					Expect(t.Name()).To(Equal("some-type"))
					Expect(t.Type()).To(Equal("registry-image"))
					Expect(t.Source()).To(Equal(atc.Source{"some": "repository"}))
					Expect(t.Version()).To(BeNil())
				case "some-other-type":
					Expect(t.Name()).To(Equal("some-other-type"))
					Expect(t.Type()).To(Equal("registry-image-ng"))
					Expect(t.Source()).To(Equal(atc.Source{"some": "other-repository"}))
					Expect(t.Version()).To(BeNil())
					Expect(t.Privileged()).To(BeTrue())
				case "some-type-with-params":
					Expect(t.Name()).To(Equal("some-type-with-params"))
					Expect(t.Type()).To(Equal("s3"))
					Expect(t.Params()).To(Equal(atc.Params{"unpack": "true"}))
				case "some-type-with-custom-check":
					Expect(t.Name()).To(Equal("some-type-with-custom-check"))
					Expect(t.Type()).To(Equal("registry-image"))
					Expect(t.Source()).To(Equal(atc.Source{"some": "repository"}))
					Expect(t.Version()).To(BeNil())
					Expect(t.CheckEvery()).To(Equal("10ms"))
				}
			}

			Expect(ids).To(HaveLen(4))
		})

		Context("when a resource type becomes inactive", func() {
			BeforeEach(func() {
				var (
					created bool
					err     error
				)

				pipeline, created, err = defaultTeam.SavePipeline(
					"pipeline-with-types",
					atc.Config{
						ResourceTypes: atc.ResourceTypes{
							{
								Name:   "some-type",
								Type:   "registry-image",
								Source: atc.Source{"some": "repository"},
							},
						},
					},
					pipeline.ConfigVersion(),
					db.PipelineUnpaused,
				)
				Expect(err).ToNot(HaveOccurred())
				Expect(created).To(BeFalse())
			})

			It("does not return inactive resource types", func() {
				Expect(resourceTypes).To(HaveLen(1))
				Expect(resourceTypes[0].Name()).To(Equal("some-type"))
			})
		})
	})

	Describe("SetCheckError", func() {
		var resourceType db.ResourceType

		BeforeEach(func() {
			var err error
			resourceType, _, err = pipeline.ResourceType("some-type")
			Expect(err).ToNot(HaveOccurred())
		})

		Context("when the resource is first created", func() {
			It("is not errored", func() {
<<<<<<< HEAD
				Expect(resourceType.CheckError()).To(BeNil())
=======
				Expect(resourceType.CheckSetupError()).To(BeNil())
>>>>>>> 0cba188c
			})
		})

		Context("when a resource check is marked as errored", func() {
			It("is then marked as errored", func() {
				originalCause := errors.New("on fire")

<<<<<<< HEAD
				err := resourceType.SetCheckError(originalCause)
=======
				err := resourceType.SetCheckSetupError(originalCause)
>>>>>>> 0cba188c
				Expect(err).ToNot(HaveOccurred())

				returnedResourceType, _, err := pipeline.ResourceType("some-type")
				Expect(err).ToNot(HaveOccurred())

<<<<<<< HEAD
				Expect(returnedResourceType.CheckError()).To(Equal(originalCause))
=======
				Expect(returnedResourceType.CheckSetupError()).To(Equal(originalCause))
>>>>>>> 0cba188c
			})
		})

		Context("when a resource is cleared of check errors", func() {
			It("is not marked as errored again", func() {
				originalCause := errors.New("on fire")

<<<<<<< HEAD
				err := resourceType.SetCheckError(originalCause)
				Expect(err).ToNot(HaveOccurred())

				err = resourceType.SetCheckError(nil)
=======
				err := resourceType.SetCheckSetupError(originalCause)
				Expect(err).ToNot(HaveOccurred())

				err = resourceType.SetCheckSetupError(nil)
>>>>>>> 0cba188c
				Expect(err).ToNot(HaveOccurred())

				returnedResourceType, _, err := pipeline.ResourceType("some-type")
				Expect(err).ToNot(HaveOccurred())

<<<<<<< HEAD
				Expect(returnedResourceType.CheckError()).To(BeNil())
			})
		})
	})

	Describe("Version", func() {
		var (
			resourceType       db.ResourceType
			resourceTypeConfig db.ResourceConfig
			version            atc.Version
=======
				Expect(returnedResourceType.CheckSetupError()).To(BeNil())
			})
		})
	})

	Describe("Resource type version", func() {
		var (
			resourceType      db.ResourceType
			resourceTypeScope db.ResourceConfigScope
>>>>>>> 0cba188c
		)

		BeforeEach(func() {
			var err error
			resourceType, _, err = pipeline.ResourceType("some-type")
			Expect(err).ToNot(HaveOccurred())
			Expect(resourceType.Version()).To(BeNil())

			setupTx, err := dbConn.Begin()
			Expect(err).ToNot(HaveOccurred())

			brt := db.BaseResourceType{
				Name: "registry-image",
			}
<<<<<<< HEAD
			_, err = brt.FindOrCreate(setupTx)
			Expect(err).NotTo(HaveOccurred())
			Expect(setupTx.Commit()).To(Succeed())

			resourceTypeConfig, err = resourceConfigFactory.FindOrCreateResourceConfig(logger, "registry-image", atc.Source{"some": "repository"}, creds.VersionedResourceTypes{})
			Expect(err).ToNot(HaveOccurred())

			err = resourceType.SetResourceConfig(resourceTypeConfig.ID())
=======

			_, err = brt.FindOrCreate(setupTx, false)
			Expect(err).NotTo(HaveOccurred())
			Expect(setupTx.Commit()).To(Succeed())

			resourceTypeScope, err = resourceType.SetResourceConfig(logger, atc.Source{"some": "repository"}, creds.VersionedResourceTypes{})
>>>>>>> 0cba188c
			Expect(err).ToNot(HaveOccurred())
		})

		JustBeforeEach(func() {
<<<<<<< HEAD
			var err error
			resourceType, _, err = pipeline.ResourceType("some-type")
			Expect(err).ToNot(HaveOccurred())

			version, err = resourceType.Version()
			Expect(err).ToNot(HaveOccurred())
		})

		Context("when the resource type has a default space", func() {
			BeforeEach(func() {
				err := resourceTypeConfig.SaveDefaultSpace(atc.Space("space"))
				Expect(err).ToNot(HaveOccurred())

				saveVersions(resourceTypeConfig, []atc.SpaceVersion{
					atc.SpaceVersion{
						Space:   atc.Space("space"),
						Version: atc.Version{"version": "1"},
					},
					atc.SpaceVersion{
						Space:   atc.Space("space"),
						Version: atc.Version{"version": "2"},
					},
					atc.SpaceVersion{
						Space:   atc.Space("space-2"),
						Version: atc.Version{"version-2": "1"},
					},
				})

				err = resourceTypeConfig.SaveSpaceLatestVersion(atc.Space("space"), atc.Version{"version": "2"})
=======
			reloaded, err := resourceType.Reload()
			Expect(reloaded).To(BeTrue())
			Expect(err).ToNot(HaveOccurred())
		})

		It("creates a shared scope for the resource type", func() {
			Expect(resourceTypeScope.Resource()).To(BeNil())
			Expect(resourceTypeScope.ResourceConfig()).ToNot(BeNil())
		})

		Context("when the resource type has proper versions", func() {
			BeforeEach(func() {
				err := resourceTypeScope.SaveVersions([]atc.Version{
					atc.Version{"version": "1"},
					atc.Version{"version": "2"},
				})
>>>>>>> 0cba188c
				Expect(err).ToNot(HaveOccurred())
			})

			It("returns the version", func() {
<<<<<<< HEAD
				Expect(version).To(Equal(atc.Version{"version": "2"}))
			})

			Context("when the resource type specifies a space", func() {
				BeforeEach(func() {
					_, created, err := defaultTeam.SavePipeline(
						"pipeline-with-types",
						atc.Config{
							ResourceTypes: atc.ResourceTypes{
								{
									Name:   "some-type",
									Type:   "registry-image",
									Source: atc.Source{"some": "repository"},
									Space:  "space-2",
								},
								{
									Name:       "some-other-type",
									Type:       "registry-image-ng",
									Privileged: true,
									Source:     atc.Source{"some": "other-repository"},
								},
								{
									Name:   "some-type-with-params",
									Type:   "s3",
									Source: atc.Source{"some": "repository"},
									Params: atc.Params{"unpack": "true"},
								},
								{
									Name:       "some-type-with-custom-check",
									Type:       "registry-image",
									Source:     atc.Source{"some": "repository"},
									CheckEvery: "10ms",
								},
							},
						},
						pipeline.ConfigVersion(),
						db.PipelineNoChange,
					)
					Expect(err).ToNot(HaveOccurred())
					Expect(created).To(BeFalse())
				})

				It("returns the version within the specified space", func() {
					Expect(version).To(Equal(atc.Version{"version-2": "1"}))
				})
			})
		})

		Context("when the version does not exist", func() {
			BeforeEach(func() {
				_, created, err := defaultTeam.SavePipeline(
					"non-existant-pipeline",
					atc.Config{
						ResourceTypes: atc.ResourceTypes{
							{
								Name:   "some-type",
								Type:   "registry-image",
								Source: atc.Source{"some": "repository"},
								Space:  "unknown-space",
							},
						},
					},
					0,
					db.PipelineUnpaused,
				)
				Expect(err).ToNot(HaveOccurred())
				Expect(created).To(BeTrue())
			})

			It("returns the version within the specified space", func() {
				Expect(version).To(BeNil())
=======
				Expect(resourceType.Version()).To(Equal(atc.Version{"version": "2"}))
>>>>>>> 0cba188c
			})
		})
	})
})<|MERGE_RESOLUTION|>--- conflicted
+++ resolved
@@ -143,11 +143,7 @@
 
 		Context("when the resource is first created", func() {
 			It("is not errored", func() {
-<<<<<<< HEAD
-				Expect(resourceType.CheckError()).To(BeNil())
-=======
 				Expect(resourceType.CheckSetupError()).To(BeNil())
->>>>>>> 0cba188c
 			})
 		})
 
@@ -155,21 +151,13 @@
 			It("is then marked as errored", func() {
 				originalCause := errors.New("on fire")
 
-<<<<<<< HEAD
-				err := resourceType.SetCheckError(originalCause)
-=======
 				err := resourceType.SetCheckSetupError(originalCause)
->>>>>>> 0cba188c
 				Expect(err).ToNot(HaveOccurred())
 
 				returnedResourceType, _, err := pipeline.ResourceType("some-type")
 				Expect(err).ToNot(HaveOccurred())
 
-<<<<<<< HEAD
-				Expect(returnedResourceType.CheckError()).To(Equal(originalCause))
-=======
 				Expect(returnedResourceType.CheckSetupError()).To(Equal(originalCause))
->>>>>>> 0cba188c
 			})
 		})
 
@@ -177,44 +165,25 @@
 			It("is not marked as errored again", func() {
 				originalCause := errors.New("on fire")
 
-<<<<<<< HEAD
-				err := resourceType.SetCheckError(originalCause)
-				Expect(err).ToNot(HaveOccurred())
-
-				err = resourceType.SetCheckError(nil)
-=======
 				err := resourceType.SetCheckSetupError(originalCause)
 				Expect(err).ToNot(HaveOccurred())
 
 				err = resourceType.SetCheckSetupError(nil)
->>>>>>> 0cba188c
 				Expect(err).ToNot(HaveOccurred())
 
 				returnedResourceType, _, err := pipeline.ResourceType("some-type")
 				Expect(err).ToNot(HaveOccurred())
 
-<<<<<<< HEAD
-				Expect(returnedResourceType.CheckError()).To(BeNil())
+				Expect(returnedResourceType.CheckSetupError()).To(BeNil())
 			})
 		})
 	})
 
 	Describe("Version", func() {
 		var (
-			resourceType       db.ResourceType
-			resourceTypeConfig db.ResourceConfig
-			version            atc.Version
-=======
-				Expect(returnedResourceType.CheckSetupError()).To(BeNil())
-			})
-		})
-	})
-
-	Describe("Resource type version", func() {
-		var (
 			resourceType      db.ResourceType
+			version           atc.Version
 			resourceTypeScope db.ResourceConfigScope
->>>>>>> 0cba188c
 		)
 
 		BeforeEach(func() {
@@ -229,28 +198,16 @@
 			brt := db.BaseResourceType{
 				Name: "registry-image",
 			}
-<<<<<<< HEAD
-			_, err = brt.FindOrCreate(setupTx)
-			Expect(err).NotTo(HaveOccurred())
-			Expect(setupTx.Commit()).To(Succeed())
-
-			resourceTypeConfig, err = resourceConfigFactory.FindOrCreateResourceConfig(logger, "registry-image", atc.Source{"some": "repository"}, creds.VersionedResourceTypes{})
-			Expect(err).ToNot(HaveOccurred())
-
-			err = resourceType.SetResourceConfig(resourceTypeConfig.ID())
-=======
 
 			_, err = brt.FindOrCreate(setupTx, false)
 			Expect(err).NotTo(HaveOccurred())
 			Expect(setupTx.Commit()).To(Succeed())
 
 			resourceTypeScope, err = resourceType.SetResourceConfig(logger, atc.Source{"some": "repository"}, creds.VersionedResourceTypes{})
->>>>>>> 0cba188c
 			Expect(err).ToNot(HaveOccurred())
 		})
 
 		JustBeforeEach(func() {
-<<<<<<< HEAD
 			var err error
 			resourceType, _, err = pipeline.ResourceType("some-type")
 			Expect(err).ToNot(HaveOccurred())
@@ -261,10 +218,10 @@
 
 		Context("when the resource type has a default space", func() {
 			BeforeEach(func() {
-				err := resourceTypeConfig.SaveDefaultSpace(atc.Space("space"))
-				Expect(err).ToNot(HaveOccurred())
-
-				saveVersions(resourceTypeConfig, []atc.SpaceVersion{
+				err := resourceTypeScope.SaveDefaultSpace(atc.Space("space"))
+				Expect(err).ToNot(HaveOccurred())
+
+				saveVersions(resourceTypeScope, []atc.SpaceVersion{
 					atc.SpaceVersion{
 						Space:   atc.Space("space"),
 						Version: atc.Version{"version": "1"},
@@ -280,30 +237,16 @@
 				})
 
 				err = resourceTypeConfig.SaveSpaceLatestVersion(atc.Space("space"), atc.Version{"version": "2"})
-=======
-			reloaded, err := resourceType.Reload()
-			Expect(reloaded).To(BeTrue())
-			Expect(err).ToNot(HaveOccurred())
-		})
-
-		It("creates a shared scope for the resource type", func() {
-			Expect(resourceTypeScope.Resource()).To(BeNil())
-			Expect(resourceTypeScope.ResourceConfig()).ToNot(BeNil())
-		})
-
-		Context("when the resource type has proper versions", func() {
-			BeforeEach(func() {
-				err := resourceTypeScope.SaveVersions([]atc.Version{
-					atc.Version{"version": "1"},
-					atc.Version{"version": "2"},
-				})
->>>>>>> 0cba188c
 				Expect(err).ToNot(HaveOccurred())
 			})
 
 			It("returns the version", func() {
-<<<<<<< HEAD
 				Expect(version).To(Equal(atc.Version{"version": "2"}))
+			})
+
+			It("creates a shared scope for the resource type", func() {
+				Expect(resourceTypeScope.Resource()).To(BeNil())
+				Expect(resourceTypeScope.ResourceConfig()).ToNot(BeNil())
 			})
 
 			Context("when the resource type specifies a space", func() {
@@ -374,9 +317,6 @@
 
 			It("returns the version within the specified space", func() {
 				Expect(version).To(BeNil())
-=======
-				Expect(resourceType.Version()).To(Equal(atc.Version{"version": "2"}))
->>>>>>> 0cba188c
 			})
 		})
 	})
