package scheduler_test

import (
	"errors"

	"github.com/concourse/atc"
	"github.com/concourse/atc/config"
	"github.com/concourse/atc/db"
	"github.com/concourse/atc/db/algorithm"
	"github.com/concourse/atc/db/dbfakes"
	"github.com/concourse/atc/engine"
	"github.com/concourse/atc/engine/enginefakes"
	. "github.com/concourse/atc/scheduler"
	"github.com/concourse/atc/scheduler/schedulerfakes"
	"github.com/pivotal-golang/lager/lagertest"

	. "github.com/onsi/ginkgo"
	. "github.com/onsi/gomega"
	"github.com/onsi/gomega/gbytes"
)

var _ = Describe("Scheduler", func() {
	var (
<<<<<<< HEAD
		fakePipelineDB *fakes.FakePipelineDB
		fakeBuild      *dbfakes.FakeBuild
		factory        *fakes.FakeBuildFactory
=======
		fakePipelineDB *schedulerfakes.FakePipelineDB
		fakeBuildsDB   *schedulerfakes.FakeBuildsDB
		factory        *schedulerfakes.FakeBuildFactory
>>>>>>> 9a6a4ad5
		fakeEngine     *enginefakes.FakeEngine
		fakeScanner    *schedulerfakes.FakeScanner

		lease *dbfakes.FakeLease

		createdPlan atc.Plan

		job           atc.JobConfig
		resources     atc.ResourceConfigs
		resourceTypes atc.ResourceTypes

		scheduler *Scheduler

		someVersions *algorithm.VersionsDB

		logger *lagertest.TestLogger
	)

	BeforeEach(func() {
<<<<<<< HEAD
		fakePipelineDB = new(fakes.FakePipelineDB)
		fakeBuild = new(dbfakes.FakeBuild)
		factory = new(fakes.FakeBuildFactory)
=======
		fakePipelineDB = new(schedulerfakes.FakePipelineDB)
		fakeBuildsDB = new(schedulerfakes.FakeBuildsDB)
		factory = new(schedulerfakes.FakeBuildFactory)
>>>>>>> 9a6a4ad5
		fakeEngine = new(enginefakes.FakeEngine)
		fakeScanner = new(schedulerfakes.FakeScanner)

		fakeEngine.CreateBuildReturns(&enginefakes.FakeBuild{}, nil)

		someVersions = &algorithm.VersionsDB{
			BuildOutputs: []algorithm.BuildOutput{
				{
					ResourceVersion: algorithm.ResourceVersion{
						VersionID:  1,
						ResourceID: 2,
					},
					BuildID: 3,
					JobID:   4,
				},
				{
					ResourceVersion: algorithm.ResourceVersion{
						VersionID:  1,
						ResourceID: 2,
					},
					BuildID: 7,
					JobID:   8,
				},
			},
		}

		createdPlan = atc.Plan{
			Task: &atc.TaskPlan{
				Config: &atc.TaskConfig{
					Run: atc.TaskRunConfig{Path: "some-task"},
				},
			},
		}

		factory.CreateReturns(createdPlan, nil)

		scheduler = &Scheduler{
			PipelineDB: fakePipelineDB,
			Factory:    factory,
			Engine:     fakeEngine,
			Scanner:    fakeScanner,
		}

		logger = lagertest.NewTestLogger("test")

		job = atc.JobConfig{
			Name: "some-job",

			Serial: true,

			Plan: atc.PlanSequence{
				{
					Get:      "some-input",
					Resource: "some-resource",
					Params:   atc.Params{"some": "params"},
					Trigger:  true,
				},
				{
					Get:      "some-other-input",
					Resource: "some-other-resource",
					Params:   atc.Params{"some": "other-params"},
					Trigger:  true,
				},
			},
		}

		resources = atc.ResourceConfigs{
			{
				Name:   "some-resource",
				Type:   "git",
				Source: atc.Source{"uri": "git://some-resource"},
			},
			{
				Name:   "some-other-resource",
				Type:   "git",
				Source: atc.Source{"uri": "git://some-other-resource"},
			},
			{
				Name:   "some-dependant-resource",
				Type:   "git",
				Source: atc.Source{"uri": "git://some-dependant-resource"},
			},
			{
				Name:   "some-output-resource",
				Type:   "git",
				Source: atc.Source{"uri": "git://some-output-resource"},
			},
			{
				Name:   "some-resource-with-longer-name",
				Type:   "git",
				Source: atc.Source{"uri": "git://some-resource-with-longer-name"},
			},
			{
				Name:   "some-named-resource",
				Type:   "git",
				Source: atc.Source{"uri": "git://some-named-resource"},
			},
		}

		resourceTypes = atc.ResourceTypes{
			{
				Name:   "some-custom-resource",
				Type:   "custom-type",
				Source: atc.Source{"custom": "source"},
			},
		}

		lease = new(dbfakes.FakeLease)
		fakeBuild.LeaseSchedulingReturns(lease, true, nil)
	})

	Describe("BuildLatestInputs", func() {
		Context("when no inputs are available", func() {
			BeforeEach(func() {
				fakePipelineDB.GetNextInputVersionsReturns(nil, false, nil, nil)
			})

			It("returns no error", func() {
				err := scheduler.BuildLatestInputs(logger, someVersions, job, resources, resourceTypes)
				Expect(err).NotTo(HaveOccurred())
			})

			It("does not trigger a build", func() {
				scheduler.BuildLatestInputs(logger, someVersions, job, resources, resourceTypes)
				Expect(fakeEngine.CreateBuildCallCount()).To(Equal(0))
			})
		})

		Context("when the inputs cannot be determined", func() {
			disaster := errors.New("oh no!")
			var err error

			BeforeEach(func() {
				fakePipelineDB.GetNextInputVersionsReturns(nil, false, nil, disaster)
				err = scheduler.BuildLatestInputs(logger, someVersions, job, resources, resourceTypes)
			})

			It("returns the error", func() {
				Expect(err).To(Equal(disaster))
			})

			It("does not trigger a build", func() {
				Expect(fakeEngine.CreateBuildCallCount()).To(Equal(0))
			})
		})

		Context("when the job has no inputs", func() {
			BeforeEach(func() {
				job.Plan = atc.PlanSequence{}
				err := scheduler.BuildLatestInputs(logger, someVersions, job, resources, resourceTypes)
				Expect(err).NotTo(HaveOccurred())
			})

			It("does not try to fetch inputs from the database", func() {
				Expect(fakeEngine.CreateBuildCallCount()).To(Equal(0))
			})
		})

		Context("when versions are found", func() {
			var newInputs []db.BuildInput
			var err error

			BeforeEach(func() {
				newInputs = []db.BuildInput{
					{
						Name: "some-input",
						VersionedResource: db.VersionedResource{
							Resource: "some-resource", Version: db.Version{"version": "1"},
						},
					},
					{
						Name: "some-other-input",
						VersionedResource: db.VersionedResource{
							Resource: "some-other-resource", Version: db.Version{"version": "2"},
						},
					},
				}
				fakePipelineDB.GetNextInputVersionsReturns(newInputs, true, nil, nil)
				fakePipelineDB.GetNextPendingBuildReturns(new(dbfakes.FakeBuild), true, nil)
				fakePipelineDB.CreateJobBuildForCandidateInputsReturns(new(dbfakes.FakeBuild), true, nil)
			})

			JustBeforeEach(func() {
				err = scheduler.BuildLatestInputs(logger, someVersions, job, resources, resourceTypes)
			})

			Context("loading versions db", func() {
				BeforeEach(func() {
					pendingBuild := new(dbfakes.FakeBuild)
					pendingBuild.StatusReturns(db.StatusPending)
					pendingBuild.IDReturns(42)
					buildPrep := db.BuildPreparation{
						Inputs: map[string]db.BuildPreparationStatus{},
					}

					fakeBuild.GetPreparationReturns(buildPrep, true, nil)
					fakePipelineDB.CreateJobBuildForCandidateInputsReturns(pendingBuild, true, nil)
					fakePipelineDB.GetNextPendingBuildReturns(pendingBuild, true, nil)
					fakePipelineDB.UpdateBuildToScheduledReturns(true, nil)
				})

				It("does not happen", func() {
					Expect(fakePipelineDB.LoadVersionsDBCallCount()).To(Equal(0))
				})
			})

			It("checks if they are already used for a build", func() {
				Expect(err).NotTo(HaveOccurred())

				Expect(fakePipelineDB.GetNextInputVersionsCallCount()).To(Equal(1))
				versions, jobName, inputs := fakePipelineDB.GetNextInputVersionsArgsForCall(0)
				Expect(versions).To(Equal(someVersions))
				Expect(jobName).To(Equal(job.Name))
				Expect(inputs).To(Equal([]config.JobInput{
					{
						Name:     "some-input",
						Resource: "some-resource",
						Trigger:  true,
						Params:   atc.Params{"some": "params"},
					},
					{
						Name:     "some-other-input",
						Resource: "some-other-resource",
						Trigger:  true,
						Params:   atc.Params{"some": "other-params"},
					},
				}))

				Expect(fakePipelineDB.GetJobBuildForInputsCallCount()).To(Equal(1))

				checkedJob, checkedInputs := fakePipelineDB.GetJobBuildForInputsArgsForCall(0)
				Expect(checkedJob).To(Equal("some-job"))
				Expect(checkedInputs).To(ConsistOf(newInputs))
			})

			Context("and the job has inputs configured to not trigger when they change", func() {
				BeforeEach(func() {
					job.Plan = append(job.Plan, atc.PlanConfig{
						Get:     "some-non-triggering-resource",
						Trigger: false,
					})

					foundInputsWithCheck := append(
						newInputs,
						db.BuildInput{
							Name: "some-non-triggering-resource",
							VersionedResource: db.VersionedResource{
								Resource: "some-non-triggering-resource",
								Version:  db.Version{"version": "3"},
							},
						},
					)

					fakePipelineDB.GetNextInputVersionsReturns(foundInputsWithCheck, true, nil, nil)
				})

				It("excludes them from the inputs when checking for a build", func() {
					Expect(err).NotTo(HaveOccurred())

					Expect(fakePipelineDB.GetJobBuildForInputsCallCount()).To(Equal(1))

					checkedJob, checkedInputs := fakePipelineDB.GetJobBuildForInputsArgsForCall(0)
					Expect(checkedJob).To(Equal("some-job"))
					Expect(checkedInputs).To(Equal(newInputs))
				})
			})

			Context("and all inputs are configured not to trigger", func() {
				BeforeEach(func() {
					for i, c := range job.Plan {
						noTrigger := c
						noTrigger.Trigger = false

						job.Plan[i] = noTrigger
					}
				})

				It("does not check for builds for the inputs", func() {
					Expect(err).NotTo(HaveOccurred())
					Expect(fakePipelineDB.GetJobBuildForInputsCallCount()).To(Equal(0))
				})

				It("does not create a build", func() {
					Expect(err).NotTo(HaveOccurred())
					Expect(fakePipelineDB.CreateJobBuildForCandidateInputsCallCount()).To(Equal(0))
				})

				It("does not trigger a build", func() {
					Expect(err).NotTo(HaveOccurred())
					Expect(fakeEngine.CreateBuildCallCount()).To(Equal(0))
				})
			})

			Context("when latest inputs are not already used for a build", func() {
				BeforeEach(func() {
					fakePipelineDB.GetJobBuildForInputsReturns(new(dbfakes.FakeBuild), false, nil)
				})

				It("creates a build with the found inputs", func() {
					Expect(err).NotTo(HaveOccurred())

					Expect(fakePipelineDB.CreateJobBuildForCandidateInputsCallCount()).To(Equal(1))
					buildJob := fakePipelineDB.CreateJobBuildForCandidateInputsArgsForCall(0)
					Expect(buildJob).To(Equal("some-job"))
				})

				Context("when creating the build fails", func() {
					disaster := errors.New("oh no!")

					BeforeEach(func() {
						fakePipelineDB.CreateJobBuildForCandidateInputsReturns(nil, false, disaster)
					})

					It("returns the error", func() {
						Expect(err).To(Equal(disaster))
					})

					It("does not start a build", func() {
						scheduler.BuildLatestInputs(logger, someVersions, job, resources, resourceTypes)
						Expect(fakeEngine.CreateBuildCallCount()).To(Equal(0))
					})
				})

				Context("when we do not create the build because one is already pending", func() {
					BeforeEach(func() {
						fakePipelineDB.CreateJobBuildForCandidateInputsReturns(new(dbfakes.FakeBuild), false, nil)
					})

					It("exits without error", func() {
						Expect(err).NotTo(HaveOccurred())
					})

					It("does not start a build", func() {
						scheduler.BuildLatestInputs(logger, someVersions, job, resources, resourceTypes)
						Expect(fakeEngine.CreateBuildCallCount()).To(Equal(0))
					})
				})
			})

			Context("when they are already used for a build", func() {
				BeforeEach(func() {
					fakePipelineDB.GetJobBuildForInputsReturns(new(dbfakes.FakeBuild), true, nil)
				})

				It("does not enqueue or trigger a build", func() {
					Expect(err).NotTo(HaveOccurred())

					Expect(fakePipelineDB.CreateJobBuildForCandidateInputsCallCount()).To(Equal(0))
					Expect(fakeEngine.CreateBuildCallCount()).To(Equal(0))
				})
			})

			Context("when we cannot determine if they are already used for a build", func() {
				disaster := errors.New("db fell over")

				BeforeEach(func() {
					fakePipelineDB.GetJobBuildForInputsReturns(nil, false, disaster)
				})

				It("does not enqueue or a build", func() {
					Expect(err).To(Equal(disaster))

					Expect(fakePipelineDB.CreateJobBuildForCandidateInputsCallCount()).To(Equal(0))
					Expect(fakeEngine.CreateBuildCallCount()).To(Equal(0))
				})
			})
		})
	})

	Describe("TryNextPendingBuild", func() {
		JustBeforeEach(func() {
			scheduler.TryNextPendingBuild(logger, someVersions, job, resources, resourceTypes).Wait()
		})

		Context("when a pending build is found", func() {
			BeforeEach(func() {
				pendingBuild := new(dbfakes.FakeBuild)
				pendingBuild.StatusReturns(db.StatusPending)

				fakePipelineDB.GetNextPendingBuildReturns(pendingBuild, true, nil)
				buildPrep := db.BuildPreparation{
					Inputs: map[string]db.BuildPreparationStatus{},
				}

				fakeBuild.GetPreparationReturns(buildPrep, true, nil)
				fakePipelineDB.CreateJobBuildReturns(pendingBuild, nil)
				fakePipelineDB.UpdateBuildToScheduledReturns(true, nil)
			})

			It("schedules the build", func() {
				Expect(fakePipelineDB.GetNextPendingBuildCallCount()).To(Equal(1))
			})

			It("does not load the versions database, as it was given one", func() {
				Expect(fakePipelineDB.LoadVersionsDBCallCount()).To(Equal(0))
			})
		})

		Context("when a pending build is not found", func() {
			BeforeEach(func() {
				fakePipelineDB.GetNextPendingBuildReturns(nil, false, nil)
			})

			It("does not start a build", func() {
				scheduler.TryNextPendingBuild(logger, someVersions, job, resources, resourceTypes)
				Expect(fakeEngine.CreateBuildCallCount()).To(Equal(0))
			})
		})

		Context("when getting the next pending build fails", func() {
			disaster := errors.New("oh no!")

			BeforeEach(func() {
				fakePipelineDB.GetNextPendingBuildReturns(nil, false, disaster)
			})

			It("does not start a build", func() {
				scheduler.TryNextPendingBuild(logger, someVersions, job, resources, resourceTypes)
				Expect(fakeEngine.CreateBuildCallCount()).To(Equal(0))
			})
		})
	})

	Describe("TriggerImmediately", func() {
		BeforeEach(func() {
			buildPrep := db.BuildPreparation{
				Inputs: map[string]db.BuildPreparationStatus{},
			}

			fakeBuild.GetPreparationReturns(buildPrep, true, nil)
			fakeBuild.StatusReturns(db.StatusPending)
			fakePipelineDB.CreateJobBuildReturns(fakeBuild, nil)
			fakePipelineDB.UpdateBuildToScheduledReturns(true, nil)
		})

		It("creates a build without any specific inputs", func() {
			_, wg, err := scheduler.TriggerImmediately(logger, job, resources, resourceTypes)
			Expect(err).NotTo(HaveOccurred())

			wg.Wait()

			Expect(fakePipelineDB.CreateJobBuildCallCount()).To(Equal(1))

			jobName := fakePipelineDB.CreateJobBuildArgsForCall(0)
			Expect(jobName).To(Equal("some-job"))

			Expect(fakePipelineDB.LoadVersionsDBCallCount()).To(Equal(1))
		})

		Context("when creating the build fails", func() {
			disaster := errors.New("oh no!")

			BeforeEach(func() {
				fakePipelineDB.CreateJobBuildReturns(nil, disaster)
			})

			It("returns the error", func() {
				_, _, err := scheduler.TriggerImmediately(logger, job, resources, resourceTypes)
				Expect(err).To(Equal(disaster))
			})

			It("does not start a build", func() {
				scheduler.TriggerImmediately(logger, job, resources, resourceTypes)
				Expect(fakeEngine.CreateBuildCallCount()).To(Equal(0))
			})
		})
	})

	Describe("ScheduleAndResumePendingBuild", func() {
		var (
			engineBuild    engine.Build
			fakeJobService *schedulerfakes.FakeJobService
		)

		BeforeEach(func() {
<<<<<<< HEAD
			fakeJobService = new(fakes.FakeJobService)
=======
			fakeJobService = new(schedulerfakes.FakeJobService)

			build = db.Build{
				ID:         123,
				PipelineID: 456,
			}
>>>>>>> 9a6a4ad5
		})

		JustBeforeEach(func() {
			engineBuild = scheduler.ScheduleAndResumePendingBuild(logger, someVersions, fakeBuild, job, resources, resourceTypes, fakeJobService)
		})

		Context("when the lease is aquired", func() {
			BeforeEach(func() {
				fakeBuild.LeaseSchedulingReturns(lease, true, nil)
			})

			AfterEach(func() {
				Expect(lease.BreakCallCount()).To(Equal(1))
			})

			Context("when build prep can be acquired", func() {
				var buildPrep db.BuildPreparation

				BeforeEach(func() {
					buildPrep = db.BuildPreparation{
						BuildID: fakeBuild.ID(),
						Inputs:  map[string]db.BuildPreparationStatus{},
					}

					fakeBuild.GetPreparationReturns(buildPrep, true, nil)
				})

				Context("when build can be scheduled", func() {
					BeforeEach(func() {
						fakeJobService.CanBuildBeScheduledReturns([]db.BuildInput{}, true, "yep", nil)
					})

					Context("UpdateBuildToSchedule fails to update build", func() {
						BeforeEach(func() {
							fakePipelineDB.UpdateBuildToScheduledReturns(false, errors.New("po-tate-toe"))
						})

						It("logs and returns nil", func() {
							Expect(engineBuild).To(BeNil())
							Expect(logger).To(gbytes.Say("failed-to-update-build-to-scheduled"))
						})
					})

					Context("UpdateBuildToSchedule doesn't update a build", func() {
						BeforeEach(func() {
							fakePipelineDB.UpdateBuildToScheduledReturns(false, nil)
						})

						It("logs and returns nil", func() {
							Expect(engineBuild).To(BeNil())
							Expect(logger).To(gbytes.Say("unable-to-update-build-to-scheduled"))
						})
					})

					Context("when the build is successfully marked as scheduled", func() {
						BeforeEach(func() {
							fakePipelineDB.UpdateBuildToScheduledReturns(true, nil)
						})

						It("creates a plan", func() {
							Expect(factory.CreateCallCount()).To(Equal(1))

							passedJob, passedResources, passedResourceTypes, passedInputs := factory.CreateArgsForCall(0)
							Expect(passedJob).To(Equal(job))
							Expect(passedResources).To(Equal(resources))
							Expect(passedResourceTypes).To(Equal(resourceTypes))
							Expect(passedInputs).To(ConsistOf(passedInputs))
						})

						Context("when making a plan for the build fails due to an error", func() {
							BeforeEach(func() {
								factory.CreateReturns(atc.Plan{}, errors.New("to err is human"))
							})

							It("marks the build as finished with an errored status and returns nil", func() {
								Expect(fakeBuild.FinishCallCount()).To(Equal(1))

								status := fakeBuild.FinishArgsForCall(0)
								Expect(status).To(Equal(db.StatusErrored))
							})

							Context("when updating the builds status errors", func() {
								BeforeEach(func() {
									fakeBuild.FinishReturns(errors.New("but to really foul up requires a computer"))
								})

								It("logs and returns nil", func() {
									Expect(engineBuild).To(BeNil())
									Expect(logger).To(gbytes.Say("failed-to-mark-build-as-errored"))
								})
							})
						})

						Context("when the plan is created", func() {
							var plan atc.Plan
							var fakeEngineBuild *enginefakes.FakeBuild

							BeforeEach(func() {
								plan = atc.Plan{}
								factory.CreateReturns(plan, nil)

								fakeEngineBuild = new(enginefakes.FakeBuild)

								fakeEngine.CreateBuildReturns(fakeEngineBuild, nil)
							})

							It("tells the engine to create the build", func() {
								Expect(fakeEngine.CreateBuildCallCount()).To(Equal(1))

								_, passedBuild, passedPlan := fakeEngine.CreateBuildArgsForCall(0)
								Expect(passedBuild).To(Equal(fakeBuild))
								Expect(passedPlan).To(Equal(plan))
							})

							It("returns back created build", func() {
								Expect(engineBuild).To(Equal(fakeEngineBuild))
							})

							It("calls Resume() on the created build", func() {
								Expect(logger).To(gbytes.Say("building"))
								Eventually(fakeEngineBuild.ResumeCallCount).Should(Equal(1))
							})

							Context("when the engine fails to create the build due to an error", func() {
								BeforeEach(func() {
									fakeEngine.CreateBuildReturns(nil, errors.New("no engine 4 u"))
								})

								It("logs and returns nil", func() {
									Expect(engineBuild).To(BeNil())
									Expect(logger).To(gbytes.Say("failed-to-create-build"))
								})
							})
						})
					})
				})

				Context("when build can NOT be scheduled", func() {
					BeforeEach(func() {
						fakeJobService.CanBuildBeScheduledReturns(nil, false, "nope", nil)
					})

					It("logs and returns nil", func() {
						Expect(engineBuild).To(BeNil())
						Expect(logger).To(gbytes.Say("build-could-not-be-scheduled"))
					})

					Context("due to an error", func() {
						BeforeEach(func() {
							fakeJobService.CanBuildBeScheduledReturns(nil, false, "db-nope", errors.New("ermagersh errorz"))
						})

						It("logs and returns nil", func() {
							Expect(engineBuild).To(BeNil())
							Expect(logger).To(gbytes.Say("failed-to-schedule-build"))
						})

					})

					Context("due to a scanning error", func() {
						var problemz error
						BeforeEach(func() {
							problemz = errors.New("ermagersh errorz")
							fakeJobService.CanBuildBeScheduledReturns(nil, false, "failed-to-scan", problemz)
						})

						It("logs and returns nil", func() {
							Expect(engineBuild).To(BeNil())
							Expect(logger).To(gbytes.Say("failed-to-schedule-build"))

							Expect(fakeBuild.MarkAsFailedCallCount()).To(Equal(1))
							scanningError := fakeBuild.MarkAsFailedArgsForCall(0)
							Expect(scanningError).To(Equal(problemz))
						})

						Context("when MarkAsFailed errors", func() {
							BeforeEach(func() {
								fakeBuild.MarkAsFailedReturns(errors.New("freak out!?"))
							})

							It("logs and returns nil", func() {
								Expect(engineBuild).To(BeNil())
								Expect(logger).To(gbytes.Say("failed-to-schedule-build"))
								Expect(logger).To(gbytes.Say("failed-to-mark-build-as-errored"))
							})
						})
					})
				})
			})

			Context("when build prep cannot be acquired", func() {
				BeforeEach(func() {
					fakeBuild.GetPreparationReturns(db.BuildPreparation{}, false, nil)
				})

				It("logs and returns nil", func() {
					Expect(engineBuild).To(BeNil())
					Expect(logger).To(gbytes.Say("failed-to-find-build-prep"))
				})

				Context("due to an error", func() {
					BeforeEach(func() {
						fakeBuild.GetPreparationReturns(db.BuildPreparation{}, false, errors.New("ermagersh an error"))
					})

					It("logs and returns nil", func() {
						Expect(engineBuild).To(BeNil())
						Expect(logger).To(gbytes.Say("failed-to-get-build-prep"))
					})
				})
			})
		})

		Context("when the lease is not aquired", func() {
			BeforeEach(func() {
				fakeBuild.LeaseSchedulingReturns(nil, false, nil)
			})

			It("returns nil", func() {
				Expect(engineBuild).To(BeNil())
			})

			Context("due to an error", func() {
				BeforeEach(func() {
					fakeBuild.LeaseSchedulingReturns(nil, false, errors.New("i screwed up boss"))
				})

				It("logs and returns nil", func() {
					Expect(engineBuild).To(BeNil())
					Expect(logger).To(gbytes.Say("failed-to-get-lease"))
				})
			})
		})
	})
})<|MERGE_RESOLUTION|>--- conflicted
+++ resolved
@@ -21,15 +21,9 @@
 
 var _ = Describe("Scheduler", func() {
 	var (
-<<<<<<< HEAD
-		fakePipelineDB *fakes.FakePipelineDB
+		fakePipelineDB *dbfakes.FakePipelineDB
 		fakeBuild      *dbfakes.FakeBuild
-		factory        *fakes.FakeBuildFactory
-=======
-		fakePipelineDB *schedulerfakes.FakePipelineDB
-		fakeBuildsDB   *schedulerfakes.FakeBuildsDB
 		factory        *schedulerfakes.FakeBuildFactory
->>>>>>> 9a6a4ad5
 		fakeEngine     *enginefakes.FakeEngine
 		fakeScanner    *schedulerfakes.FakeScanner
 
@@ -49,15 +43,9 @@
 	)
 
 	BeforeEach(func() {
-<<<<<<< HEAD
-		fakePipelineDB = new(fakes.FakePipelineDB)
+		fakePipelineDB = new(dbfakes.FakePipelineDB)
 		fakeBuild = new(dbfakes.FakeBuild)
-		factory = new(fakes.FakeBuildFactory)
-=======
-		fakePipelineDB = new(schedulerfakes.FakePipelineDB)
-		fakeBuildsDB = new(schedulerfakes.FakeBuildsDB)
 		factory = new(schedulerfakes.FakeBuildFactory)
->>>>>>> 9a6a4ad5
 		fakeEngine = new(enginefakes.FakeEngine)
 		fakeScanner = new(schedulerfakes.FakeScanner)
 
@@ -533,16 +521,7 @@
 		)
 
 		BeforeEach(func() {
-<<<<<<< HEAD
-			fakeJobService = new(fakes.FakeJobService)
-=======
 			fakeJobService = new(schedulerfakes.FakeJobService)
-
-			build = db.Build{
-				ID:         123,
-				PipelineID: 456,
-			}
->>>>>>> 9a6a4ad5
 		})
 
 		JustBeforeEach(func() {
