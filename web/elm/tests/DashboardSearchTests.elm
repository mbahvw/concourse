--- conflicted
+++ resolved
@@ -1,14 +1,7 @@
 module DashboardSearchTests exposing (all)
 
 import Application.Application as Application
-<<<<<<< HEAD
-=======
-import Application.Msgs as Msgs
-import Callback
 import Concourse
-import Dashboard.Msgs
-import Effects
->>>>>>> b632775b
 import Expect exposing (Expectation)
 import Message.ApplicationMsgs as Msgs
 import Message.Callback as Callback
