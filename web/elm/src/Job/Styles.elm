--- conflicted
+++ resolved
@@ -12,18 +12,7 @@
 import Html.Attributes exposing (style)
 
 
-<<<<<<< HEAD
-triggerButton : Bool -> Bool -> Concourse.BuildStatus -> List ( String, String )
-=======
-pageBelowTopBar : List (Html.Attribute msg)
-pageBelowTopBar =
-    [ style "padding-top" "54px"
-    , style "height" "100%"
-    ]
-
-
 triggerButton : Bool -> Bool -> Concourse.BuildStatus -> List (Html.Attribute msg)
->>>>>>> 54850b7c
 triggerButton buttonDisabled hovered status =
     [ style "cursor" <|
         if buttonDisabled then
