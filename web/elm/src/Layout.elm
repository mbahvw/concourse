--- conflicted
+++ resolved
@@ -11,11 +11,8 @@
 
 import Build.Msgs
 import Callback exposing (Callback(..))
-<<<<<<< HEAD
-=======
 import Concourse
 import Dashboard.Msgs
->>>>>>> 77eeea1d
 import Effects exposing (Effect(..), LayoutDispatch(..))
 import Html exposing (Html)
 import Http
@@ -205,16 +202,13 @@
             if validNavIndex model.navIndex navIndex then
                 let
                     ( subModel, subEffects ) =
-<<<<<<< HEAD
-                        SubPage.update model.turbulenceImgSrc model.notFoundImgSrc model.csrfToken model.route m model.subModel
-=======
                         SubPage.update
                             model.turbulenceImgSrc
                             model.notFoundImgSrc
                             model.csrfToken
+                            model.route
                             m
                             model.subModel
->>>>>>> 77eeea1d
                 in
                 ( { model | subModel = subModel }
                 , List.map (\ef -> ( SubPage navIndex, ef )) subEffects
