module Dashboard.Dashboard exposing
    ( documentTitle
    , handleCallback
    , handleDelivery
    , init
    , subscriptions
    , update
    , view
    )

import Concourse
import Concourse.Cli as Cli
import Concourse.PipelineStatus exposing (PipelineStatus(..))
import Dashboard.Details as Details
import Dashboard.Filter as Filter
import Dashboard.Footer as Footer
import Dashboard.Group as Group
import Dashboard.Group.Models exposing (Group, Pipeline)
import Dashboard.Models as Models
    exposing
        ( DashboardError(..)
        , Dropdown(..)
        , Model
        , SubState
        )
import Dashboard.SearchBar as SearchBar
import Dashboard.Styles as Styles
import Dashboard.Text as Text
import EffectTransformer exposing (ET)
import Html exposing (Html)
import Html.Attributes
    exposing
        ( attribute
        , class
        , download
        , href
        , id
        , src
        , style
        )
import Html.Events
    exposing
        ( onMouseEnter
        , onMouseLeave
        )
import List.Extra
import Login.Login as Login
import Message.Callback exposing (Callback(..))
import Message.Effects exposing (Effect(..))
import Message.Message as Message
    exposing
        ( DomID(..)
        , Message(..)
        , VisibilityAction(..)
        )
import Message.Subscription
    exposing
        ( Delivery(..)
        , Interval(..)
        , Subscription(..)
        )
import Message.TopLevelMessage exposing (TopLevelMessage(..))
import Monocle.Compose exposing (optionalWithLens, optionalWithOptional)
import Monocle.Lens
import Monocle.Optional
import MonocleHelpers exposing (bind, modifyWithEffect)
import RemoteData
import Routes
import ScreenSize exposing (ScreenSize(..))
import Set exposing (Set)
import SideBar.SideBar as SideBar
import UserState exposing (UserState)
import Views.Styles


type alias Flags =
    { turbulencePath : String
    , searchType : Routes.SearchType
    , pipelineRunningKeyframes : String
    , clusterName : String
    }


substateOptional : Monocle.Optional.Optional Model SubState
substateOptional =
    Monocle.Optional.Optional (.state >> RemoteData.toMaybe) (\s m -> { m | state = RemoteData.Success s })


init : Flags -> ( Model, List Effect )
init flags =
    ( { state = RemoteData.NotAsked
      , turbulencePath = flags.turbulencePath
      , pipelineRunningKeyframes = flags.pipelineRunningKeyframes
      , groups = []
      , version = ""
      , userState = UserState.UserStateUnknown
      , hideFooter = False
      , hideFooterCounter = 0
      , showHelp = False
      , highDensity = flags.searchType == Routes.HighDensity
      , query = Routes.extractQuery flags.searchType
      , isUserMenuExpanded = False
      , dropdown = Hidden
<<<<<<< HEAD
=======
      , screenSize = Desktop
      , clusterName = flags.clusterName
>>>>>>> aa1602ed
      }
    , [ FetchData
      , PinTeamNames Message.Effects.stickyHeaderConfig
      , GetScreenSize
      , FetchPipelines
      ]
    )


handleCallback : Callback -> ET Model
handleCallback msg ( model, effects ) =
    case msg of
        APIDataFetched (Err _) ->
            ( { model
                | state =
                    RemoteData.Failure (Turbulence model.turbulencePath)
              }
            , effects
            )

        APIDataFetched (Ok ( now, apiData )) ->
            let
                groups =
                    Group.groups apiData

                newModel =
                    case model.state of
                        RemoteData.Success substate ->
                            { model
                                | state =
                                    RemoteData.Success (Models.tick now substate)
                            }

                        _ ->
                            { model
                                | state =
                                    RemoteData.Success
                                        { now = now
                                        , dragState = Models.NotDragging
                                        , dropState = Models.NotDropping
                                        }
                            }

                userState =
                    case apiData.user of
                        Just u ->
                            UserState.UserStateLoggedIn u

                        Nothing ->
                            UserState.UserStateLoggedOut
            in
            if model.highDensity && noPipelines { groups = groups } then
                ( { newModel
                    | groups = groups
                    , highDensity = False
                    , version = apiData.version
                    , userState = userState
                  }
                , effects
                    ++ [ ModifyUrl <|
                            Routes.toString <|
                                Routes.dashboardRoute False
                       ]
                )

            else
                ( { newModel
                    | groups = groups
                    , version = apiData.version
                    , userState = userState
                  }
                , effects
                )

        LoggedOut (Ok ()) ->
            ( { model | userState = UserState.UserStateLoggedOut }
            , effects
                ++ [ NavigateTo <|
                        Routes.toString <|
                            Routes.dashboardRoute <|
                                model.highDensity
                   , FetchData
                   ]
            )

        PipelineToggled _ (Ok ()) ->
            ( model, effects ++ [ FetchData ] )

        VisibilityChanged Hide pipelineId (Ok ()) ->
            ( updatePipeline
                (\p -> { p | public = False, isVisibilityLoading = False })
                pipelineId
                model
            , effects
            )

        VisibilityChanged Hide pipelineId (Err _) ->
            ( updatePipeline
                (\p -> { p | public = True, isVisibilityLoading = False })
                pipelineId
                model
            , effects
            )

        VisibilityChanged Expose pipelineId (Ok ()) ->
            ( updatePipeline
                (\p -> { p | public = True, isVisibilityLoading = False })
                pipelineId
                model
            , effects
            )

        VisibilityChanged Expose pipelineId (Err _) ->
            ( updatePipeline
                (\p -> { p | public = False, isVisibilityLoading = False })
                pipelineId
                model
            , effects
            )

        _ ->
            ( model, effects )


updatePipeline :
    (Pipeline -> Pipeline)
    -> Concourse.PipelineIdentifier
    -> Model
    -> Model
updatePipeline updater pipelineId model =
    let
        newGroups =
            model.groups
                |> List.Extra.updateIf
                    (.teamName >> (==) pipelineId.teamName)
                    (\g ->
                        let
                            newPipelines =
                                g.pipelines
                                    |> List.Extra.updateIf
                                        (.name >> (==) pipelineId.pipelineName)
                                        updater
                        in
                        { g | pipelines = newPipelines }
                    )
    in
    { model | groups = newGroups }


handleDelivery : Delivery -> ET Model
handleDelivery delivery =
    SearchBar.handleDelivery delivery
        >> Footer.handleDelivery delivery
        >> handleDeliveryBody delivery


handleDeliveryBody : Delivery -> ET Model
handleDeliveryBody delivery ( model, effects ) =
    case delivery of
        ClockTicked OneSecond time ->
            ( { model | state = RemoteData.map (Models.tick time) model.state }
            , effects
            )

        ClockTicked FiveSeconds _ ->
            ( model, effects ++ [ FetchData, FetchPipelines ] )

        _ ->
            ( model, effects )


update : { a | screenSize : ScreenSize } -> Message -> ET Model
update session msg =
    SearchBar.update session msg >> updateBody msg


updateBody : Message -> ET Model
updateBody msg ( model, effects ) =
    case msg of
        DragStart teamName index ->
            let
                newModel =
                    { model | state = RemoteData.map (\s -> { s | dragState = Models.Dragging teamName index }) model.state }
            in
            ( newModel, effects )

        DragOver _ index ->
            let
                newModel =
                    { model | state = RemoteData.map (\s -> { s | dropState = Models.Dropping index }) model.state }
            in
            ( newModel, effects )

        TooltipHd pipelineName teamName ->
            ( model, effects ++ [ ShowTooltipHd ( pipelineName, teamName ) ] )

        Tooltip pipelineName teamName ->
            ( model, effects ++ [ ShowTooltip ( pipelineName, teamName ) ] )

        DragEnd ->
            let
                updatePipelines :
                    ( Group.PipelineIndex, Group.PipelineIndex )
                    -> Group
                    -> ( Group, List Effect )
                updatePipelines ( dragIndex, dropIndex ) group =
                    let
                        newGroup =
                            Group.shiftPipelines dragIndex dropIndex group
                    in
                    ( newGroup
                    , [ SendOrderPipelinesRequest newGroup.teamName newGroup.pipelines ]
                    )

                dragDropOptional : Monocle.Optional.Optional Model ( Models.DragState, Models.DropState )
                dragDropOptional =
                    substateOptional
                        |> optionalWithLens
                            (Monocle.Lens.tuple
                                Details.dragStateLens
                                Details.dropStateLens
                            )

                dragDropIndexOptional : Monocle.Optional.Optional Model ( Group.PipelineIndex, Group.PipelineIndex )
                dragDropIndexOptional =
                    dragDropOptional
                        |> optionalWithOptional
                            (Monocle.Optional.zip
                                Group.dragIndexOptional
                                Group.dropIndexOptional
                            )

                groupsLens : Monocle.Lens.Lens Model (List Group)
                groupsLens =
                    Monocle.Lens.Lens .groups (\b a -> { a | groups = b })

                groupOptional : Monocle.Optional.Optional Model Group
                groupOptional =
                    -- the point of this optional is to find the group whose
                    -- name matches the name name in the dragstate
                    (substateOptional
                        |> optionalWithLens Details.dragStateLens
                        |> optionalWithOptional Group.teamNameOptional
                    )
                        |> bind
                            (\teamName ->
                                groupsLens
                                    |> Monocle.Optional.fromLens
                                    |> optionalWithOptional
                                        (Group.findGroupOptional teamName)
                            )

                bigOptional : Monocle.Optional.Optional Model ( ( Group.PipelineIndex, Group.PipelineIndex ), Group )
                bigOptional =
                    Monocle.Optional.tuple
                        dragDropIndexOptional
                        groupOptional

                ( newModel, unAccumulatedEffects ) =
                    model
                        |> modifyWithEffect bigOptional
                            (\( t, g ) ->
                                let
                                    ( newG, newMsg ) =
                                        updatePipelines t g
                                in
                                ( ( t, newG ), newMsg )
                            )
                        |> Tuple.mapFirst (dragDropOptional.set ( Models.NotDragging, Models.NotDropping ))
            in
            ( newModel, effects ++ unAccumulatedEffects )

        Click LogoutButton ->
            ( { model | state = RemoteData.NotAsked }, effects )

        Click (PipelineButton pipelineId) ->
            let
                isPaused =
                    model.groups
                        |> List.Extra.find
                            (.teamName >> (==) pipelineId.teamName)
                        |> Maybe.andThen
                            (\g ->
                                g.pipelines
                                    |> List.Extra.find
                                        (.name >> (==) pipelineId.pipelineName)
                                    |> Maybe.map
                                        (.status >> (==) PipelineStatusPaused)
                            )
            in
            case isPaused of
                Just ip ->
                    ( updatePipeline
                        (\p -> { p | isToggleLoading = True })
                        pipelineId
                        model
                    , effects
                        ++ [ SendTogglePipelineRequest pipelineId ip ]
                    )

                Nothing ->
                    ( model, effects )

        Click (VisibilityButton pipelineId) ->
            let
                isPublic =
                    model.groups
                        |> List.Extra.find
                            (.teamName >> (==) pipelineId.teamName)
                        |> Maybe.andThen
                            (\g ->
                                g.pipelines
                                    |> List.Extra.find
                                        (.name >> (==) pipelineId.pipelineName)
                                    |> Maybe.map .public
                            )
            in
            case isPublic of
                Just public ->
                    ( updatePipeline
                        (\p -> { p | isVisibilityLoading = True })
                        pipelineId
                        model
                    , effects
                        ++ [ if public then
                                ChangeVisibility Hide pipelineId

                             else
                                ChangeVisibility Expose pipelineId
                           ]
                    )

                Nothing ->
                    ( model, effects )

        _ ->
            ( model, effects )


subscriptions : List Subscription
subscriptions =
    [ OnClockTick OneSecond
    , OnClockTick FiveSeconds
    , OnMouse
    , OnKeyDown
    , OnKeyUp
    , OnWindowResize
    ]


documentTitle : String
documentTitle =
    "Dashboard"


view :
    { a
        | userState : UserState
        , pipelines : List Concourse.Pipeline
        , isSideBarOpen : Bool
        , expandedTeams : Set String
        , screenSize : ScreenSize.ScreenSize
        , hovered : Maybe DomID
    }
    -> Model
    -> Html Message
view session model =
    Html.div
        (id "page-including-top-bar" :: Views.Styles.pageIncludingTopBar)
        [ topBar session model
        , Html.div
            [ id "page-below-top-bar"
            , style "padding-top" "54px"
            , style "box-sizing" "border-box"
            , style "display" "flex"
            , style "height" "100%"
            , style "padding-bottom" <|
                if model.showHelp || model.hideFooter then
                    "0"

                else
                    "50px"
            ]
          <|
<<<<<<< HEAD
            if session.isSideBarOpen then
                [ SideBar.view
                    { expandedTeams = session.expandedTeams
                    , pipelines = session.pipelines
                    , hovered = session.hovered
                    , isSideBarOpen = session.isSideBarOpen
                    , currentPipeline = Nothing
                    , screenSize = session.screenSize
                    }
                , dashboardView session model
                ]
=======
            [ Html.div
                [ style "display" "flex"
                , style "align-items" "center"
                ]
                [ TopBar.concourseLogo, clusterName model ]
            ]
                ++ (let
                        isDropDownHidden =
                            model.dropdown == Hidden
>>>>>>> aa1602ed

            else
                [ dashboardView session model ]
        , Footer.view session model
        ]


topBar :
    { a
        | userState : UserState
        , pipelines : List Concourse.Pipeline
        , isSideBarOpen : Bool
        , expandedTeams : Set String
        , hovered : Maybe DomID
        , screenSize : ScreenSize
    }
    -> Model
    -> Html Message
topBar session model =
    Html.div
        (id "top-bar-app" :: Views.Styles.topBar False)
    <|
        [ Html.div [ style "display" "flex" ]
            [ SideBar.hamburgerMenu
                { pipelines = session.pipelines
                , hovered = session.hovered
                , isSideBarOpen = session.isSideBarOpen
                , screenSize = session.screenSize
                , isPaused = False
                }
            , Html.a (href "/" :: Views.Styles.concourseLogo) []
            ]
        ]
            ++ (let
                    isDropDownHidden =
                        model.dropdown == Hidden

                    isMobile =
                        session.screenSize == ScreenSize.Mobile
                in
                if
                    not model.highDensity
                        && isMobile
                        && (not isDropDownHidden || model.query /= "")
                then
                    [ SearchBar.view session model ]

                else if not model.highDensity then
                    [ SearchBar.view session model
                    , Login.view session.userState model False
                    ]

                else
                    [ Login.view session.userState model False ]
               )


<<<<<<< HEAD
dashboardView : { a | hovered : Maybe DomID } -> Model -> Html Message
dashboardView session model =
=======
clusterName : Model -> Html Message
clusterName model =
    Html.div
        Styles.clusterName
        [ Html.text model.clusterName ]


dashboardView : Model -> List (Html Message)
dashboardView model =
>>>>>>> aa1602ed
    case model.state of
        RemoteData.NotAsked ->
            Html.text ""

        RemoteData.Loading ->
            Html.text ""

        RemoteData.Failure (Turbulence path) ->
            turbulenceView path

        RemoteData.Success substate ->
            Html.div
                (class (.pageBodyClass Message.Effects.stickyHeaderConfig)
                    :: Styles.content model.highDensity
                )
            <|
                welcomeCard session model
                    :: pipelinesView
                        { groups = model.groups
                        , substate = substate
                        , query = model.query
                        , hovered = session.hovered
                        , pipelineRunningKeyframes =
                            model.pipelineRunningKeyframes
                        , userState = model.userState
                        , highDensity = model.highDensity
                        }


welcomeCard :
    { a | hovered : Maybe DomID }
    ->
        { b
            | groups : List Group
            , userState : UserState.UserState
        }
    -> Html Message
welcomeCard { hovered } { groups, userState } =
    let
        cliIcon : Maybe DomID -> Cli.Cli -> Html Message
        cliIcon hoverable cli =
            Html.a
                ([ href <| Cli.downloadUrl cli
                 , attribute "aria-label" <| Cli.label cli
                 , id <| "top-cli-" ++ Cli.id cli
                 , onMouseEnter <| Hover <| Just <| Message.WelcomeCardCliIcon cli
                 , onMouseLeave <| Hover Nothing
                 , download ""
                 ]
                    ++ Styles.topCliIcon
                        { hovered =
                            hoverable
                                == (Just <| Message.WelcomeCardCliIcon cli)
                        , cli = cli
                        }
                )
                []
    in
    if noPipelines { groups = groups } then
        Html.div
            (id "welcome-card" :: Styles.welcomeCard)
            [ Html.div
                Styles.welcomeCardTitle
                [ Html.text Text.welcome ]
            , Html.div
                Styles.welcomeCardBody
              <|
                [ Html.div
                    [ style "display" "flex"
                    , style "align-items" "center"
                    ]
                  <|
                    [ Html.div
                        [ style "margin-right" "10px" ]
                        [ Html.text Text.cliInstructions ]
                    ]
                        ++ List.map (cliIcon hovered) Cli.clis
                , Html.div
                    []
                    [ Html.text Text.setPipelineInstructions ]
                ]
                    ++ loginInstruction userState
            , Html.pre
                Styles.asciiArt
                [ Html.text Text.asciiArt ]
            ]

    else
        Html.text ""


noPipelines : { a | groups : List Group } -> Bool
noPipelines { groups } =
    List.isEmpty (groups |> List.concatMap .pipelines)


loginInstruction : UserState.UserState -> List (Html Message)
loginInstruction userState =
    case userState of
        UserState.UserStateLoggedIn _ ->
            []

        _ ->
            [ Html.div
                [ id "login-instruction"
                , style "line-height" "42px"
                ]
                [ Html.text "login "
                , Html.a
                    [ href "/login"
                    , style "text-decoration" "underline"
                    ]
                    [ Html.text "here" ]
                ]
            ]


noResultsView : String -> Html Message
noResultsView query =
    let
        boldedQuery =
            Html.span [ class "monospace-bold" ] [ Html.text query ]
    in
    Html.div
        (class "no-results" :: Styles.noResults)
        [ Html.text "No results for "
        , boldedQuery
        , Html.text " matched your search."
        ]


turbulenceView : String -> Html Message
turbulenceView path =
    Html.div
        [ class "error-message" ]
        [ Html.div [ class "message" ]
            [ Html.img [ src path, class "seatbelt" ] []
            , Html.p [] [ Html.text "experiencing turbulence" ]
            , Html.p [ class "explanation" ] []
            ]
        ]


pipelinesView :
    { groups : List Group
    , substate : Models.SubState
    , hovered : Maybe DomID
    , pipelineRunningKeyframes : String
    , query : String
    , userState : UserState.UserState
    , highDensity : Bool
    }
    -> List (Html Message)
pipelinesView { groups, substate, hovered, pipelineRunningKeyframes, query, userState, highDensity } =
    let
        filteredGroups =
            groups |> Filter.filterGroups query |> List.sortWith Group.ordering

        groupViews =
            if highDensity then
                filteredGroups
                    |> List.concatMap (Group.hdView pipelineRunningKeyframes)

            else
                filteredGroups
                    |> List.map
                        (Group.view
                            { dragState = substate.dragState
                            , dropState = substate.dropState
                            , now = substate.now
                            , hovered = hovered
                            , pipelineRunningKeyframes = pipelineRunningKeyframes
                            , userState = userState
                            }
                        )
    in
    if List.isEmpty groupViews && not (String.isEmpty query) then
        [ noResultsView query ]

    else
        groupViews<|MERGE_RESOLUTION|>--- conflicted
+++ resolved
@@ -101,11 +101,7 @@
       , query = Routes.extractQuery flags.searchType
       , isUserMenuExpanded = False
       , dropdown = Hidden
-<<<<<<< HEAD
-=======
-      , screenSize = Desktop
       , clusterName = flags.clusterName
->>>>>>> aa1602ed
       }
     , [ FetchData
       , PinTeamNames Message.Effects.stickyHeaderConfig
@@ -490,32 +486,16 @@
                     "50px"
             ]
           <|
-<<<<<<< HEAD
-            if session.isSideBarOpen then
-                [ SideBar.view
-                    { expandedTeams = session.expandedTeams
-                    , pipelines = session.pipelines
-                    , hovered = session.hovered
-                    , isSideBarOpen = session.isSideBarOpen
-                    , currentPipeline = Nothing
-                    , screenSize = session.screenSize
-                    }
-                , dashboardView session model
-                ]
-=======
-            [ Html.div
-                [ style "display" "flex"
-                , style "align-items" "center"
-                ]
-                [ TopBar.concourseLogo, clusterName model ]
+            [ SideBar.view
+                { expandedTeams = session.expandedTeams
+                , pipelines = session.pipelines
+                , hovered = session.hovered
+                , isSideBarOpen = session.isSideBarOpen
+                , currentPipeline = Nothing
+                , screenSize = session.screenSize
+                }
+            , dashboardView session model
             ]
-                ++ (let
-                        isDropDownHidden =
-                            model.dropdown == Hidden
->>>>>>> aa1602ed
-
-            else
-                [ dashboardView session model ]
         , Footer.view session model
         ]
 
@@ -535,7 +515,7 @@
     Html.div
         (id "top-bar-app" :: Views.Styles.topBar False)
     <|
-        [ Html.div [ style "display" "flex" ]
+        [ Html.div [ style "display" "flex", style "align-items" "center" ]
             [ SideBar.hamburgerMenu
                 { pipelines = session.pipelines
                 , hovered = session.hovered
@@ -544,6 +524,7 @@
                 , isPaused = False
                 }
             , Html.a (href "/" :: Views.Styles.concourseLogo) []
+            , clusterName model
             ]
         ]
             ++ (let
@@ -570,10 +551,6 @@
                )
 
 
-<<<<<<< HEAD
-dashboardView : { a | hovered : Maybe DomID } -> Model -> Html Message
-dashboardView session model =
-=======
 clusterName : Model -> Html Message
 clusterName model =
     Html.div
@@ -581,9 +558,11 @@
         [ Html.text model.clusterName ]
 
 
-dashboardView : Model -> List (Html Message)
-dashboardView model =
->>>>>>> aa1602ed
+dashboardView :
+    { a | hovered : Maybe DomID, screenSize : ScreenSize }
+    -> Model
+    -> Html Message
+dashboardView session model =
     case model.state of
         RemoteData.NotAsked ->
             Html.text ""
