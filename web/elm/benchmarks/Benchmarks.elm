module Benchmarks exposing (main)

import Benchmark
import Benchmark.Runner exposing (BenchmarkProgram, program)
import Concourse
import Concourse.BuildStatus
import Dashboard.DashboardPreview as DP
import Dict exposing (Dict)
import Html exposing (Html)
import Html.Attributes exposing (attribute, class, classList, href)
import Routes


main : BenchmarkProgram
main =
    program <|
        Benchmark.compare "view"
<<<<<<< HEAD
            "with topological sort"
            (\_ -> DP.view Nothing sampleJobs)
=======
            "with uncertainty metric"
            (\_ -> DP.view sampleJobs)
>>>>>>> 45c135a1
            "straight recursion"
            (\_ -> view sampleJobs)


sampleJob : String -> List String -> Concourse.Job
sampleJob name passed =
    { pipeline = pipelineId
    , name = name
    , pipelineName = "pipeline"
    , teamName = "team"
    , nextBuild = Nothing
    , finishedBuild = Nothing
    , transitionBuild = Nothing
    , paused = False
    , disableManualTrigger = False
    , inputs =
        [ { name = "input"
          , resource = "resource"
          , passed = passed
          , trigger = True
          }
        ]
    , outputs = []
    , groups = []
    }


sampleJobs : List Concourse.Job
sampleJobs =
    [ sampleJob "job1" []
    , sampleJob "job2a" [ "job1" ]
    , sampleJob "job2b" [ "job1" ]
    , sampleJob "job3" [ "job2a" ]
    , sampleJob "job4" [ "job3" ]
    ]


pipelineId : Concourse.PipelineIdentifier
pipelineId =
    { pipelineName = "pipeline", teamName = "team" }


view : List Concourse.Job -> Html msg
view jobs =
    let
        groups =
            jobGroups jobs

        width =
            Dict.size groups

        height =
            Maybe.withDefault 0 <| List.maximum (List.map List.length (Dict.values groups))
    in
    Html.div
        [ classList
            [ ( "pipeline-grid", True )
            , ( "pipeline-grid-wide", width > 12 )
            , ( "pipeline-grid-tall", height > 12 )
            , ( "pipeline-grid-super-wide", width > 24 )
            , ( "pipeline-grid-super-tall", height > 24 )
            ]
        ]
    <|
        List.map
            (\js ->
                List.map viewJob js
                    |> Html.div [ class "parallel-grid" ]
            )
            (Dict.values groups)


viewJob : Concourse.Job -> Html msg
viewJob job =
    let
        jobStatus =
            case job.finishedBuild of
                Just fb ->
                    Concourse.BuildStatus.show fb.status

                Nothing ->
                    "no-builds"

        isJobRunning =
            job.nextBuild /= Nothing

        latestBuild =
            if job.nextBuild == Nothing then
                job.finishedBuild

            else
                job.nextBuild
    in
    Html.div
        [ classList
            [ ( "node " ++ jobStatus, True )
            , ( "running", isJobRunning )
            , ( "paused", job.paused )
            ]
        , attribute "data-tooltip" job.name
        ]
    <|
        case latestBuild of
            Nothing ->
                [ Html.a [ href <| Routes.toString <| Routes.jobRoute job ] [ Html.text "" ] ]

            Just build ->
                [ Html.a [ href <| Routes.toString <| Routes.buildRoute build ] [ Html.text "" ] ]


jobGroups : List Concourse.Job -> Dict Int (List Concourse.Job)
jobGroups jobs =
    let
        jobLookup =
            jobByName <| List.foldl (\job byName -> Dict.insert job.name job byName) Dict.empty jobs
    in
    Dict.foldl
        (\jobName depth byDepth ->
            Dict.update depth
                (\jobsA ->
                    Just (jobLookup jobName :: Maybe.withDefault [] jobsA)
                )
                byDepth
        )
        Dict.empty
        (jobDepths jobs Dict.empty)


jobByName : Dict String Concourse.Job -> String -> Concourse.Job
jobByName jobs job =
    case Dict.get job jobs of
        Just a ->
            a

        Nothing ->
            { pipeline = { pipelineName = "", teamName = "" }
            , name = ""
            , pipelineName = ""
            , teamName = ""
            , nextBuild = Nothing
            , finishedBuild = Nothing
            , transitionBuild = Nothing
            , paused = False
            , disableManualTrigger = False
            , inputs = []
            , outputs = []
            , groups = []
            }


jobDepths : List Concourse.Job -> Dict String Int -> Dict String Int
jobDepths jobs dict =
    case jobs of
        [] ->
            dict

        job :: otherJobs ->
            let
                passedJobs =
                    List.concatMap .passed job.inputs
            in
            case List.length passedJobs of
                0 ->
                    jobDepths otherJobs <| Dict.insert job.name 0 dict

                _ ->
                    let
                        passedJobDepths =
                            List.map (\passedJob -> Dict.get passedJob dict) passedJobs
                    in
                    if List.member Nothing passedJobDepths then
                        jobDepths (List.append otherJobs [ job ]) dict

                    else
                        let
                            depths =
                                List.map (\depth -> Maybe.withDefault 0 depth) passedJobDepths

                            maxPassedJobDepth =
                                Maybe.withDefault 0 <| List.maximum depths
                        in
                        jobDepths otherJobs <| Dict.insert job.name (maxPassedJobDepth + 1) dict<|MERGE_RESOLUTION|>--- conflicted
+++ resolved
@@ -15,13 +15,8 @@
 main =
     program <|
         Benchmark.compare "view"
-<<<<<<< HEAD
-            "with topological sort"
+            "with uncertainty metric"
             (\_ -> DP.view Nothing sampleJobs)
-=======
-            "with uncertainty metric"
-            (\_ -> DP.view sampleJobs)
->>>>>>> 45c135a1
             "straight recursion"
             (\_ -> view sampleJobs)
 
